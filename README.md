# Advanced LangChain Content Processing Suite

A sophisticated suite of scripts for AI-powered content generation, processing, and merging with multi-stage editorial pipelines.

## 🎯 Overview

This suite provides a complete workflow for content creation and processing using LangChain and large language models. From initial content generation through intelligent merging and editorial refinement, it supports both simple workflows and complex multi-stage pipelines.

## 📋 Table of Contents

- [Architecture](#architecture)
- [Quick Start](#quick-start)
- [Makefile Usage](#makefile-usage)
- [Scripts Overview](#scripts-overview)
- [Configuration](#configuration)
- [Usage Examples](#usage-examples)
- [Pipeline Types](#pipeline-types)
- [API Reference](#api-reference)
- [Tool Agent Schema](#tool-agent-schema)
- [Troubleshooting](#troubleshooting)

## 🏗️ Architecture

```
┌─────────────────┐    ┌─────────────────┐    ┌─────────────────┐
│   lc_ask.py     │    │   lc_batch.py   │    │ lc_merge_runner │
│                 │    │                 │    │                 │
│ • Core LLM      │    │ • Batch Jobs    │    │ • Multi-stage   │
│ • Single Query  │    │ • Parallel Proc │    │ • Critique      │
│ • JSON Output   │    │ • Result Storage│    │ • Merge         │
└─────────────────┘    └─────────────────┘    └─────────────────┘
         │                       │                       │
         └───────────────────────┼───────────────────────┘
                                 │
                    ┌─────────────────┐
                    │ lc_build_index │
                    │                 │
                    │ • Vector Index  │
                    │ • RAG Support   │
                    │ • Embeddings    │
                    └─────────────────┘
```

## 🚀 Quick Start

### Prerequisites

```bash
#### Install Python dependencies globally
pip install -r requirements.txt -r requirements-faiss-cpu.txt
# or swap requirements-faiss-cpu.txt for requirements-faiss-gpu.txt on CUDA hosts
pip install -r requirements-test.txt
```

#### or in a virtualenv (reccommended)
```bash
python -m venv venv
source venv/bin/activate
pip install -r requirements.txt -r requirements-faiss-cpu.txt
# or swap requirements-faiss-cpu.txt for requirements-faiss-gpu.txt on CUDA hosts
pip install -r requirements-test.txt

```

#### Install SOPS

```bash
curl -LO https://github.com/getsops/sops/releases/download/v3.10.2/sops-v3.10.2.linux.amd64
sudo mv sops-v3.10.2.linux.amd64 /usr/local/bin/sops
chmod +x /usr/local/bin/sops
```

#### Set up environment (if needed)
```
cp env.json.template env.json

# Edit env.json with your API keys and settings (add _pt for plaintext after non-secret environment variables)
nano env.json

# encrypt values in env.json 
sops -e env.json > env.json

# load environment variables of both secret or otherwise, you may need to eval or run inside backticks, as the output of this command is the specific shell commands to export the environment variables.(workaround for having the _pt suffix)

`make sops-env-export`

```

### Basic Usage


#### Option 1: Makefile (Recommended)
```bash
# Complete setup and workflow
make init                # Set up environment
# (optional) make init with GPU FAISS wheel
FAISS_BACKEND=gpu make init
make lc-index KEY=default  # Build FAISS index
make cli-ask "What is machine learning?"  # Ask questions via Typer CLI
make cli-shell           # Interactive shell

# Complete book generation workflow
make book-from-outline OUTLINE="examples/sample_outline_text.txt" TITLE="My Book"
```

#### Option 2: Interactive Examples
```bash
# See all available example files
make examples

# Quick RAG query with custom parameters
make quick-ask "What is machine learning?" KEY="science" CONTENT_TYPE="technical_manual_writer"

# Batch processing with parallel execution
make batch-workflow FILE="examples/sample_jobs_1A1.jsonl" PARALLEL=4
```

#### Option 3: Direct Script Execution
```bash
# 1. Build knowledge index (optional, for RAG)
python src/langchain/lc_build_index.py

# 2. Generate content variations
python src/langchain/lc_batch.py

# 3. Merge and refine content
python src/langchain/lc_merge_runner.py
```


## 📋 Makefile Usage

The enhanced Makefile provides a comprehensive command center for the entire LangChain RAG Writer pipeline. It includes all command-line options from the scripts, workflow automation, and quality tools.

### Getting Help

```bash
make help          # Show comprehensive help with all targets
make examples      # List all available example files
```

### Core Workflow Targets

#### Core CLI Targets
```bash
make init                                # Initialize environment and install dependencies
FAISS_BACKEND=gpu make init              # Same as above but installs faiss-gpu
make lc-index KEY=foo SHARD_SIZE=2000 RESUME=1  # Build sharded FAISS index
make cli-ask "question"                  # RAG query via Typer CLI
make cli-shell                           # Interactive shell
```

#### LangChain Content Generation
```bash
make lc-ask INSTR="instruction" [TASK="task"]   # RAG query with custom parameters
make lc-batch FILE="jobs.jsonl" [PARALLEL=4]    # Batch processing
make lc-merge-runner [SUB=1A1]                  # Content merging
make lc-outline-converter OUTLINE="file.txt"    # Convert outlines to book structure
make lc-book-runner BOOK="book.json"            # Complete book generation
```

#### Quality and Development
```bash
make test                 # Run test suite
make test-coverage        # Run tests with coverage reporting
make format              # Format code with black
make lint                # Lint code with flake8
make quality             # Run full quality check
make show-config         # Display current configuration
make check-setup         # Validate project setup
```

### Advanced Makefile Features

#### Complete Workflows

```bash
# Generate book from outline (complete pipeline)
make book-from-outline OUTLINE="examples/sample_outline_text.txt" TITLE="My Book"

# Quick RAG query with all options
make quick-ask "What is machine learning?" KEY="science" CONTENT_TYPE="technical_manual_writer" K=20

# Batch processing workflow
make batch-workflow FILE="jobs.jsonl" KEY="biology" PARALLEL=4
```


### Makefile Benefits

- **Complete Option Coverage**: All command-line options available as variables
- **Smart Defaults**: Sensible defaults for all parameters
- **Workflow Automation**: Multi-step processes in single commands
- **Error Prevention**: Parameter validation and help messages
- **Quality Tools**: Integrated testing, formatting, and linting
- **Example Discovery**: Easy access to sample files and usage patterns

---
---

## 🖥️ CLI Usage

The project provides multiple CLI interfaces for different use cases:

### 📜 Scripts Overview

Note on FAISS index paths:
- The multi-model builder writes FAISS directories like `storage/faiss_<key>__<embed_model>`.
- The Typer CLI (`python -m src.cli.commands`) looks for `storage/faiss_<key>` by default.
- If you use the multi-model builder and the Typer CLI, copy or symlink your chosen embedding index to the generic path, e.g.:
  - `ln -s storage/faiss_science__BAAI-bge-small-en-v1.5 storage/faiss_science`
  - `lc_ask.py` will automatically use a `...__<embed_model>_repacked` directory if present.

If you upgraded LangChain and your old FAISS index fails to load, repack it without re-embedding:

```bash
# Derive paths from KEY and EMBED_MODEL
make repack-faiss KEY=science EMBED_MODEL=BAAI/bge-small-en-v1.5

# Or specify explicit directories
make repack-faiss FAISS_DIR=storage/faiss_science__BAAI-bge-small-en-v1.5 OUT=storage/faiss_science__BAAI-bge-small-en-v1.5_repacked
```

#### ⏯️ `lc_ask.py` - Core LLM Interface

**Purpose**: Direct interface to language models for single queries.

**Key Features**:
- Flexible prompt engineering
- Multiple content types
- JSON output support
- Retrieval-augmented generation (RAG)

**Options:**
- `--key`: string specifying the faiss index to query
- `--k`: number of results to return from vector database
- `--embed-model`: the model index to query (default:`BAAI/bge-small-en-v1.5`)
- `--ce-model`: cross encoder model (default: `cross-encoder/ms-marco-MiniLM-L-6-v2`)

**Usage**:

```bash
# Basic query
python src/langchain/lc_ask.py ask "What is machine learning?"

# Advanced query with options
python src/langchain/lc_ask.py ask "Explain neural networks" --content-type technical_manual_writer --key science --k 20

# Query from JSON file
python src/langchain/lc_ask.py ask --file query.json --key biology
```

**Makefile Usage**:

**`make lc-ask`** - Complete RAG query options:
- `INSTR`: Instruction for retrieval (what to search for)
- `TASK`: Task prefix for LLM (how to answer)
- `FILE`: JSON file containing query parameters
- `KEY`: Collection key (default: default)
- `CONTENT_TYPE`: Writing style (default: pure_research)
- `K`: Number of documents to retrieve (default: 30)

```bash
# Simple RAG query
make lc-ask "Explain neural networks"

# Advanced RAG query with all options
make lc-ask INSTR="Explain neural networks" TASK="Write for beginners" KEY="science" CONTENT_TYPE="technical_manual_writer" K=20
```

---

#### ⏯️ `lc_batch.py` - Batch Processing

**Purpose**: Process multiple content generation jobs in parallel.

**Key Features**:
- JSONL job file processing
- Parallel execution
- Result aggregation
- Progress tracking

**Options:**
- `--key`: string specifying the faiss index to query
- `--k`: number of results to return from vector database
- `--parallel`: number of parallel workers (default: derived from `RAG_PARALLEL_WORKERS` or clamped `os.cpu_count()`)
- `--output-dir`: specify output directory
- `--jobs`: JSON or JSONL file containing job definitions

**Usage**:
```bash
# Process jobs from JSONL file
python src/langchain/lc_batch.py --jobs data_jobs/example.jsonl --key science

# Parallel processing
python src/langchain/lc_batch.py --jobs jobs.jsonl --parallel 4 --k 30

# Custom output directory
python src/langchain/lc_batch.py --jobs jobs.jsonl --output-dir ./custom_output
```

**Makefile Usage**:

**`make lc-batch`** - Batch processing with full options:
- `FILE`: JSON or JSONL file containing job definitions
- `KEY`: Collection key (default: default)
- `CONTENT_TYPE`: Writing style (default: pure_research)
- `K`: Retriever top-k (default: 30)
- `PARALLEL`: Number of parallel workers (default: 1)
- `OUTPUT_DIR`: Custom output directory

```bash
# Batch processing with parallel execution
make lc-batch FILE="examples/sample_jobs_1A1.jsonl" KEY="biology" PARALLEL=4
```

---

#### ⏯️ `lc_build_index.py` - Index Builder

**Purpose**: Create vector indexes for retrieval-augmented generation.

**Key Features**:
- Document ingestion
- Vector embeddings
- Index optimization
- Multiple data sources

**Options:**
- `--shard-size`: number of chunks per shard (default:`1000`)
- `--resume`: Skip shards already built (default: `False`)
- `--keep-shards`: Do not delete shard directories after merge (default: `False`)
- `<argument>`:  string specifying the faiss index to query (same as key in other operations)

**Usage**:
```bash

#simple
python src/langchain/lc_build_index.py --source data/ --index my_index

#specify shard size of 200, check for existing shards and resume a previously unfinished index operation, and do not delete shards after merge
python src/langchain/lc_build_index.py --source data/ --index --resume --shard_size 200 --key_shards my_index

```

---

#### ⏯️ `lc_merge_runner.py` - Advanced Merge System

**Purpose**: Intelligent content merging with multi-stage editorial pipelines.

**Key Features**:
- Multi-stage processing (critique → merge → style → images)
- AI-powered content scoring
- Jaccard similarity de-duplication
- YAML-driven configuration
- Command-line and interactive modes

**Options:**
- `--sub`: Subsection ID (e.g., 1A1) for job file processing"
- `--jobs`: Path to JSONL jobs file
- `--key`: Collection key for lc_ask
- `--k`: Retriever top-k for lc_ask (default: `10`)
- `--batch-only`: Force use of batch results only (skip job file prompts) (default: `False`)
- `--chapter`: Chapter title for context
- `--section`: Section title for context
- `--subsection`: Subsection title for context
  
**Usage**:

```bash
# Interactive mode
python src/langchain/lc_merge_runner.py

# Process specific subsection
python src/langchain/lc_merge_runner.py --sub 1A1 --key science

# Custom job file
python src/langchain/lc_merge_runner.py --jobs data_jobs/1A1.jsonl --chapter "Chapter 1"
```

**Makefile Usage**:

**`make lc-merge-runner`** - Intelligent content merging:
- `SUB`: Subsection ID (e.g., 1A1)
- `JOBS`: Path to JSONL jobs file
- `KEY`: Collection key for lc_ask
- `K`: Retriever top-k for lc_ask
- `BATCH_ONLY`: Force use of batch results only
- `CHAPTER/SECTION/SUBSECTION`: Hierarchical context titles

---

#### ⏯️ `lc_outline_generator.py` - Interactive Outline Creator

**Purpose**: Generate intelligent book outlines using LangChain's indexed knowledge.

**Key Features**:
- Interactive book detail collection
- Outline depth selection (3-5 levels)
- AI-powered outline generation using indexed content
- Automatic conversion to book runner format
- Comprehensive outline validation and summary

**Options:**
- `--output`: Output JSON file path
- `--non-interactive`: not yet implemented (user will be able to supply json file containing answers to all prompts)
  
**Usage**:
```bash
# Interactive outline generation
python src/langchain/lc_outline_generator.py

# Save to specific location
python src/langchain/lc_outline_generator.py --output my_book_outline.json
```

---

#### ⏯️ `lc_outline_converter.py` - Outline to Book Structure Converter

**Purpose**: Convert existing outlines into book structure and job files.

**Key Features**:
- Multiple input format support (JSON, Markdown, Text)
- Automatic hierarchical context generation
- Job file generation for each subsection
- Dependency relationship detection
- Format validation and conversion

**Options:**
- `--outline`: Input outline file (JSON, Markdown, or Text)
- `--output`: Output book structure JSON file"
- `--title`:  Override book title
- `--topic`: Override book topic
- `--audience`: Override target audience
- `--wordcount`: Override word count target
- `--num-prompts`: Number of prompts to generate per section
- `--content-type`: Content type for job generation (default: technical_manual_writer)
  
**Supported Input Formats**:
- **JSON**: Structured outline format (from lc_outline_generator.py)
- **Markdown**: Header-based outline (# ## ### ####)
- **Text**: Numbered/lettered outline (1. 2. A. B. etc.)

```bash
# Convert text outline
python src/langchain/lc_outline_converter.py --outline examples/sample_outline_text.txt

# Convert JSON outline
python src/langchain/lc_outline_converter.py --outline my_outline.json

# Convert with custom metadata
python src/langchain/lc_outline_converter.py --outline outline.md --title "My Book" --topic "AI" --audience "developers"

# Convert markdown outline
python src/langchain/lc_outline_converter.py --outline examples/sample_outline_markdown.md --output book.json
```

**Makefile Usage**:

**`make lc-outline-converter`** - Outline conversion:
- `OUTLINE`: Input outline file (JSON, Markdown, or Text)
- `OUTPUT`: Output book structure JSON file
- `TITLE/TOPIC/AUDIENCE`: Override metadata
- `WORDCOUNT`: Override word count target
- `NUM_PROMPTS`: Number of prompts to generate per section
- `CONTENT_TYPE`: Content type for job generation

```bash
# Interactive outline generation
make lc-outline-generator

# Convert outline with custom output
make lc-outline-converter examples/sample_outline_markdown.md OUTPUT=my_book.json

# Convert with metadata overrides
make lc-outline-converter examples/sample_outline_text.txt \
  TITLE="My Book" \
  TOPIC="Machine Learning" \
  AUDIENCE="Data Scientists" \
  WORDCOUNT=75000

# Run complete book generation
make lc-book-runner examples/book_structure_example.json

# Force regeneration of all content
make lc-book-runner examples/book_structure_example.json FORCE=1

# Skip merge step (batch only)
make lc-book-runner examples/book_structure_example.json SKIP_MERGE=1

# Convert outline with custom metadata
make lc-outline-converter OUTLINE="examples/sample_outline_text.txt" TITLE="My Book" TOPIC="AI" AUDIENCE="developers"

```

---

#### ⏯️ `lc_book_runner.py` - Book Orchestration

**Purpose**: High-level orchestration for entire books and chapters.

**Key Features**:
- Hierarchical book structure processing (4 levels deep)
- Automatic job file generation
- Batch and merge pipeline orchestration
- Final document aggregation
- Progress tracking and error recovery
- Section dependency management

**Options:**
- `--book`: JSON file defining book structure
- `--output`: Output markdown file path
- `--force`: Force regeneration of all content (default: `False`)
- `--skip-merge`: Skip merge processing, only run batch (default: `False`)
- `--use-rag`: Use RAG for additional context when generating job prompts (default: `False`)
- `--rag-key`: Collection key for RAG retrieval (required if --use-rag is specified)
- `--num-prompts`: Number of prompts to generate per section (default: 4)
  
**Usage**:

```bash
# Process complete book structure
python src/langchain/lc_book_runner.py --book examples/book_structure_example.json

# Custom output location
python src/langchain/lc_book_runner.py --book book.json --output /path/to/final_book.md

# Force regeneration
python src/langchain/lc_book_runner.py --book book.json --force

# Skip merge step (batch only)
python src/langchain/lc_book_runner.py --book book.json --skip-merge
```

**Makefile Usage**:

**`make lc-book-runner`** - Complete book orchestration:
- `BOOK`: JSON file defining book structure
- `OUTPUT`: Output markdown file path
- `FORCE`: Force regeneration of all content
- `SKIP_MERGE`: Skip merge processing, only run batch
- `USE_RAG`: Use RAG for additional context
- `RAG_KEY`: Collection key for RAG retrieval
- `NUM_PROMPTS`: Number of prompts to generate per section

```bash
# Complete book generation
make lc-book-runner BOOK="examples/book_structure_example.json" OUTPUT="my_book.md"

# Force regeneration of all content
make lc-book-runner BOOK="book.json" FORCE=1

# Skip merge step (batch only)
make lc-book-runner BOOK="book.json" SKIP_MERGE=1
```

---

####  ⏯️ `research/metadata_scan.py`

**Purpose**: To add metadata (doi/isbn/author/title/date) to pdfs prior to indexing

**Key Features**:
- Scans PDFs filename, content, metadata for DOI/ISBN
- fetches metadata (Crossref/OpenLibrary),
- writes a manifest, and updates PDF metadata (Info + XMP/DC/Prism).
- renames files using a consistent format ([slugified title]-[year].pdf)

**Options**:
- `--dir`: Root to scan (default `data_raw`)
- `--glob`: File pattern (default `**/*.pdf`)
- `--write`: Write manifest and PDF metadata (default off)
- `--quickscan`: Skip files requiring input from user (default off)
- `--manifest`: Manifest path (default `research/out/manifest.json`)
- `--rename`: `yes|no` to rename files by slugified title/year (default `yes`)
- `--skip-existing`: Skip already processed files in manifest (default off)
 
**Usage**:

```bash
# Preview (no writes)
python research/metadata_scan.py --dir data_raw

# Process pdf files in data_raw, adding metadata and renaming them where possible from information in files 
python research/metadata_scan.py --dir data_raw  --write --quickscan

# Process pdf files in data_raw, prompting user to provide the isbn or doi where this is not found or ambiguous
python research/metadata_scan.py --dir data_raw  --write 
```

**Makefile Usage**:

```bash
make scan-metadata DIR=data_raw WRITE=1 RENAME=yes SKIP_EXISTING=1
```

---

####  ⏯️ `research/collector_ui.py`

**Purpose**: to aid in the gathering and metadata population of journal articles and books in pdf format which serve as the basis for the RAG index

**Key Features**:
- TUI user interface
- Import html source via textarea
- Recalls state between runs via manifest.json
- Export list of PDF URLs for download using any download manager
- Download PDF directly from UI
- Load PDF files and URLs, and scholar details URLs with the click of a button
- Fuzzy search for DOI/ISBN on click

**Options**:
- `--file`: HTML file with Google Scholar results
- `-xml`: XML-like markup file with entries
- `--skip-existing`: Skip entries with processed=true in manifest
- `--allow-delete`: Enable delete actions
  
**Usage**:
```bash
# run without filr input or already populated manifest
python research/collector_ui.py

# load entries from html source
python research/collector_ui.py --file ../research/out/research.html

# load entries from simple xml format
python research/collector_ui.py --xml ../research/out/research.xml
```

---

### CLI Commands (src/cli/commands.py) 

The CLI commands module provides a streamlined interface using Typer:

```bash
# Basic RAG query
python -m src.cli.commands ask "What is machine learning?"

# Advanced query with options
python -m src.cli.commands ask "Explain neural networks" --key science --k 20 --task "Write for beginners"

# Query from JSON file
python -m src.cli.commands ask --file query.json --key biology
```

**CLI Command Options:**
- `--question, -q`: Your question or instruction (required)
- `--key, -k`: Collection key (default: from config)
- `--k`: Top-k results for retrieval (default: 15)
- `--task, -t`: Optional task prefix (excluded from retrieval)
- `--file, -f`: JSON file containing prompt parameters

### Interactive Shell (src/cli/shell.py)

The interactive shell provides an advanced REPL interface with presets and multi-step workflows:

```bash
# Start interactive shell
python -m src.cli.shell

# Start with specific collection
RAG_KEY=science python -m src.cli.shell
```

**Shell Commands:**
- `ask <question>`: General RAG answer with citations
- `compare <topic>`: Contrast positions/methods/results across sources
- `summarize <topic>`: High-level summary with quotes
- `outline <topic>`: Book/essay outline with evidence bullets
- `presets`: List dynamic presets from playbooks.yaml
- `preset <name> [topic]`: Run guided multi-step preset
- `sources`: Show sources from last answer
- `help`: Show available commands
- `quit`: Exit shell

**Example Shell Session:**
```bash
$ python -m src.cli.shell
RAG Tool Shell
ROOT: /path/to/project
KEY: default
Index: /path/to/storage/faiss_default

rag> ask What is machine learning?
[AI generates response with citations]

rag> sources
- Machine Learning Basics (p.15) :: ml_basics.pdf
- Neural Networks Explained (p.42) :: nn_guide.pdf

rag> quit
```

### Comparison of Interfaces

| Interface | Best For | Features |
|-----------|----------|----------|
| **Makefile** | Complete workflows, automation | All options as variables, error handling, examples |
| **Direct Scripts** | Direct control, scripting | Full command-line options, programmatic use |
| **CLI Commands** | Simple queries, automation | Streamlined interface, JSON file support |
| **Interactive Shell** | Exploration, complex queries | Presets, multi-step workflows, source inspection |

### Configuration for CLI

All CLI interfaces use the same configuration system:

1. **Environment Variables**: `OPENAI_API_KEY`, `RAG_KEY`
2. **Configuration Files**: `env.json`, YAML config files
3. **Command-line Options**: Override defaults per command

**Example Configuration:**
```json
{
  "openai_api_key": "your-key-here",
  "default_model": "gpt-4",
  "rag_key": "science",
  "embedding_model": "text-embedding-ada-002"
}
```

### Models & Backends

- OpenAI via LangChain (preferred): requires `OPENAI_API_KEY` and `langchain-openai`.
- OpenAI (raw client) fallback: requires `openai` package.
- Ollama (local): requires `langchain-ollama` or `langchain-community` ChatOllama and a running Ollama daemon; set `OLLAMA_MODEL`.

The factory auto-selects an available backend in this order: OpenAI (LangChain) → Ollama → OpenAI (raw). See `src/core/llm.py`.

### Version Compatibility

This project targets LangChain 0.2.x with the split provider packages:
- `langchain>=0.2.13,<0.3`
- `langchain-community>=0.2.12,<0.3`
- `langchain-text-splitters>=0.2.2,<0.3`
- `langchain-openai>=0.1.7,<0.2`
- Optional: `langchain-huggingface>=0.0.3`, `langchain-ollama>=0.1.0`

These versions ensure stable imports for retrievers (e.g., EnsembleRetriever) and LLM integrations. If you upgrade beyond these ranges, prefer the Typer CLI (`python -m src.cli.commands`) which already includes robust fallbacks.

---
---

## 🧩 Tool Agent Schema

Defines the JSON contract for tool-enabled agents. Each assistant message must be either a tool invocation:

```json
{"tool": "<tool_name>", "args": { /* ... */ }}
```

or a final response:

```json
{"final": "<answer text>"}
```

See [docs/tool_agent_schema.md](docs/tool_agent_schema.md) for the full specification and transcript example.

### Canonical Tool Schemas

Canonical tool input and output JSON schemas live under `schemas/tools/`. Each tool,
such as `web_search_query` or `vector_query_search`, has corresponding
`*.input.schema.json` and `*.output.schema.json` files that define the expected
Model Context Protocol contracts.

### YAML Toolpacks

Additional tools can be declared by dropping `*.tool.yaml` files under the
`tools/` directory. Each YAML file defines a *toolpack* with an `id`, `kind`
(`python`, `cli`, `node`, `php`, or `http`), an entry point (or `php` script
path), and JSON schemas for input and output. On startup these files are loaded
and exposed over `/mcp/tool/<id>`. Jinja2 templating is supported for argv, URL,
and headers, and a `templating.cacheKey` value can override caching behavior.
See [docs/MCP.md](docs/MCP.md) for full field definitions, env passthrough, and
JSON contracts.

### Multi-agent CLI

Run a tool-enabled agent that combines local RAG retrieval with tools served
over MCP:

```bash
python -m src.cli.multi_agent "Find papers on transformers and call the time tool" \
  --key default --mcp ./tools/mcp_server.py
```

The command registers the `rag_retrieve` tool for vector search and loads any
tools exposed by the MCP server so the agent can invoke them during the
conversation.

### MCP Tool Server

Start the tool server to expose registered tools via the Model Context Protocol:

```bash
python -m src.tool.mcp_server  # or: make tool-shell
uvicorn src.tool.mcp_app:app --host 127.0.0.1 --port 3333
```

---
---

## 💾 Classes and Function Libraries

### 📄 `research/functions/pdf-io.py`
Handles writing PDF files with metadata in dublin core and prism formats. 

####  `write_pdf_info(src_pdf: Path, dest_pdf: Path, metadata: Dict[str, str]) -> Path`
Write standard PDF metadata fields with pypdf

#### `write_pdf_xmp(path: Path, dc: Dict[str, str], prism: Dict[str, str]) -> None:`

Write XMP (Dublin Core + Prism) metadata in-place using pikepdf. If pikepdf is not installed, this function silently returns

### 📄 `research/functions/filelogger.py`
Provides debout log output to a file for cases where it is not possible to access the standard error and standard out streams directly.

#### `_fllog(s: str) -> void:`
log str to file

---
### 📄 `src/tool/toolpack_models.py`
Pydantic models describing YAML-defined toolpacks.

#### `class ToolPack(BaseModel)`
- `id: str` – canonical tool identifier
- `kind: Literal['python','cli','node','http','php']`
- `entry: str | List[str] | None` – module path, CLI/Node argv, or HTTP URL
- `php: str | List[str] | None` – PHP script path
- `phpBinary: Optional[str]` – PHP interpreter override
- `schema: ToolSchema` – input and output JSON schemas
- `timeoutMs: Optional[int]`
- `limits: ToolLimits` – input/output byte caps
- `env: List[str]` – environment variables to pass through
- `headers: Dict[str, str]` – HTTP headers (templated)
- `templating: Optional[Templating]` – Jinja2 settings
- `deterministic: bool` – enable idempotent caching

#### `class Templating(BaseModel)`
- `cacheKey: Optional[str]` – Jinja2 template for cache key

### 📄 `src/tool/executor.py`
Executes a loaded `ToolPack`.

#### `run_toolpack(tp: ToolPack, payload: Dict[str, Any]) -> Dict[str, Any]`
Run the toolpack either in-process or via subprocess/HTTP and return its JSON output.

---
---

## 💽 External Libraries
### Python Argparse 
[Documentation](https://docs.python.org/3/library/argparse.html): The argparse module makes it easy to write user-friendly command-line interfaces. The program defines what arguments it requires, and argparse will figure out how to parse those out of sys.argv. The argparse module also automatically generates help and usage messages. The module will also issue errors when users give the program invalid arguments.

**Example Usage**:
```python
parser = argparse.ArgumentParser()
parser.add_argument("--json", dest="json_path", help="JSON job file containing 'question'")
parser.add_argument("--k", type=int, default=10)
args = parser.parse_args()
```

### Python Magic
[Documentation](https://pypi.org/project/python-magic/): python-magic is a Python interface to the libmagic file type identification library. libmagic identifies file types by checking their headers according to a predefined list of file types. This functionality is exposed to the command line by the Unix command file.
**Example Usage**:
```python
# returns a value such as image/png, application/pdf, text/html
mime_type = magic.from_file(filepath, mime=True)
```

<<<<<<< HEAD
### pytest-asyncio
[Documentation](https://pytest-asyncio.readthedocs.io/en/latest/): pytest-asyncio provides asyncio awareness for pytest so asynchronous tests can run alongside synchronous suites.

**Example Usage**:
```python
from src.tool import ToolRegistry

@pytest.mark.asyncio
async def test_tool_invocation():
    registry = ToolRegistry()
    await registry.register_mcp_server("dummy://server")
=======
### FastAPI
[Documentation](https://fastapi.tiangolo.com/): FastAPI is a modern, high-performance web framework for building APIs with Python.

**Example Usage**:
```python
from fastapi import FastAPI

app = FastAPI()
```

### Uvicorn
[Documentation](https://www.uvicorn.org/): Uvicorn is a lightning-fast ASGI server implementation, perfect for serving FastAPI apps.

**Example Usage**:
```bash
uvicorn src.tool.mcp_app:app --host 127.0.0.1 --port 3333
```

### Pydantic
[Documentation](https://docs.pydantic.dev/): Pydantic provides data validation and settings management using Python type annotations.

**Example Usage**:
```python
from pydantic import BaseModel

class Meta(BaseModel):
    traceId: str
```

### Jinja2
[Documentation](https://jinja.palletsprojects.com/): Jinja2 is a modern templating engine for Python used to render strings with
dynamic values.

**Example Usage**:
```python
from jinja2 import Environment, BaseLoader

env = Environment(loader=BaseLoader())
env.from_string("Hello {{ name }}").render(name="World")
```

### httpx
[Documentation](https://www.python-httpx.org/): httpx is a fully featured HTTP client for Python.

**Example Usage**:
```python
from httpx import ASGITransport, AsyncClient

transport = ASGITransport(app=app)
async with AsyncClient(transport=transport, base_url="http://test") as client:
    await client.get("/")
```

### AnyIO
[Documentation](https://anyio.readthedocs.io/): AnyIO provides a unified asynchronous I/O API across event loops.

**Example Usage**:
```python
import anyio

process = await anyio.open_process(["python", "-m", "src.tool.mcp_stdio"])
>>>>>>> f9744b55
```


---
---

## 😵‍💫 Miscellaneous


---
---


## ⚙️ Environment Variables

| name | description | secret | default | 
| --- | --- | --- | --- |
| `OPENAI_API_KEY` | API key for OpenAI backends | 🔐 | N/A | 
| `RAG_KEY` | Default collection key | 📖 | None | 
| `OPENAI_MODEL` | Override OpenAI chat model | 📖 | gpt-4o-mini |
| `OLLAMA_MODEL` | Override local Ollama model | 📖 | llama3.1:8b |
| `DEBUG` |  Set to 1/true to enable debug mode in config | 📖 | `0/False` |
| `RAG_PARALLEL_WORKERS` | Default parallel workers for `lc_batch` (see `src/config/settings.py`, `src/langchain/lc_batch.py`) | 📖 | Auto (clamped `os.cpu_count()` to 1-32) |

use `sops-edit env.json` to add/edit new environment variables... append `_pt` (for plaintext) to names of non-secret values. Load sops values into environment using `eval(make sops-env-export) or ``make sops-env-export`` ` operation as this handles removing the suffix and loading them properly 

---
---

## 🛠️ YAML Configuration Files

The system uses several YAML configuration files located in `src/config/content/prompts/` to define content types, merge pipelines, and interactive presets.

### Toolpack Definitions

`tools/**/*.tool.yaml` files describe executable tools. Core keys:

```yaml
id: <unique tool id>
kind: python | cli | node | http
entry: package.module:func  # argv for CLI/Node or URL for HTTP tools
headers:
  X-Token: "{{input.token}}"  # optional HTTP headers
templating:
  cacheKey: "{{input.path}}"  # override caching
schema:
  input: $ref to input schema
  output: $ref to output schema
```

Dropping a new file in this tree automatically registers the tool at
`/mcp/tool/<id>`.

### Content Types Configuration

**File**: `src/config/content/prompts/content_types.yaml` (main index)
**Individual Files**: `src/config/content/prompts/content_types/*.yaml`

Content types define different writing styles and system prompts for content generation. Each content type is stored in its own YAML file.

**Available Content Types:**
- `pure_research` - Academic research with citations
- `technical_manual_writer` - Technical documentation
- `science_journalism_article_writer` - Science journalism
- `folklore_adaptation_and_anthology_editor` - Creative writing adaptations

**Example Content Type Structure** (`pure_research.yaml`):
```yaml
description: "Pure research assistant focused on citations and evidence"
system_prompt:
  - "You are a careful research assistant.\n"
  - "Use ONLY the provided context\n."
  - "Every claim MUST include inline citations like ([filename], p.X) or ([filename], pp.X–Y)."
  - "If the context is insufficient or conflicting, state what is missing and stop."
  - "Current date: {{current_date}} (for temporal context if needed)\n"
job_generation_prompt: |
  You are a research-focused content strategist. Generate {{num_prompts}} research-oriented writing prompts...
job_generation_rag_context: |
  **Additional Research Context from RAG:**
  Use the following relevant research information from the knowledge base...
```

**Template Variables Available:**
- `{{book_title}}` - Full book title
- `{{chapter_title}}` - Chapter title
- `{{section_title_hierarchy}}` - Hierarchical section path
- `{{subsection_title}}` - Subsection title
- `{{subsection_id}}` - Hierarchical ID (e.g., "1A1")
- `{{target_audience}}` - Target audience
- `{{topic}}` - Book topic
- `{{num_prompts}}` - Number of prompts to generate
- `{{rag_context}}` - Additional RAG context
- `{{current_date}}` - Current date

**RAG Context Query Templates:**
Each content type now includes a `rag_context_query` template for retrieving relevant context:

```yaml
rag_context_query: |
  Find relevant information about: {{section_title}}

  Context: This is for creating educational content for a book titled "{{book_title}}"
  for {{target_audience}}.

  Please provide any relevant background information, examples, or context that would be
  helpful for writing educational content about this topic.
```

**Template Fallback System:**
The template engine now supports a robust fallback system:
1. **First**: Try to load template from the specific content type file (e.g., `pure_research.yaml`)
2. **Fallback**: If not found, try to load from `default.yaml`
3. **Error**: If still not found, raise an informative error message

This ensures that new content types can inherit templates from the default configuration while still allowing for customization when needed.

### Merge Types Configuration

**File**: `src/config/content/prompts/merge_types.yaml`

Defines different merge pipeline configurations for content consolidation and editing.

### Prompt Packs and Registry

**File**: `prompts/REGISTRY.yaml`

Prompt packs are stored on disk and registered via `prompts/REGISTRY.yaml`. Each prompt family contains one or more versions. Bodies live in Markdown files named `prompts/packs/<domain>/<name>.v<major>.md` and share a spec defined in `prompts/packs/<domain>/<name>.spec.yaml`.

**Example Registry Structure**:

```yaml
writing:
  sectioned_draft:
    - 3
```

**Example Spec Structure** (`sectioned_draft.spec.yaml`):

```yaml
inputs:
  type: object
  properties:
    topic:
      type: string
  required:
    - topic
  additionalProperties: false
constraints:
  length:
    max_tokens: 1000
```

**Available Merge Types:**
- `generic_editor` - Basic single-stage merging
- `advanced_pipeline` - Multi-stage critique → merge → style → images
- `educator_handbook` - Specialized for educational content

**Example Merge Type Structure**:
```yaml
generic_editor:
  system_prompt:
    - "You are a senior editor for a publisher..."
    - "It is your job to merge these together so that the final resulting text..."

advanced_pipeline:
  description: "Multi-stage pipeline with critique, merge, and style harmonization"
  parameters:
    top_n_variations: 3
    similarity_threshold: 0.85
  stages:
    critique:
      system_prompt:
        - "You are a senior editor evaluating content quality..."
      output_format: "json"
      scoring_instruction: "Return only JSON: {\"score\": <0-10>, ...}"
    merge:
      system_prompt:
        - "You are a consolidating editor..."
      output_format: "markdown"
    style:
      system_prompt:
        - "You are a line editor harmonizing tone..."
      output_format: "markdown"
```

**Stage Configuration Options:**
- `system_prompt` - Array of prompt strings
- `output_format` - "json" or "markdown"
- `scoring_instruction` - For critique stages
- `parameters` - Pipeline-level settings (top_n_variations, similarity_threshold)

### Playbooks Configuration

**File**: `src/config/content/prompts/playbooks.yaml`

Defines interactive presets for complex multi-step workflows used in the CLI shell.

**Example Playbook Structure**:
```yaml
literature_review:
  label: Literature Review
  description: Structured synthesis with methods appraisal and evidence-backed themes
  inputs: []  # preset-level interactive inputs
  system_prompt: |
    You are a meticulous literature-review assistant...
  stitch_final: true  # Combine step outputs
  final_prompt: |
    Combine the step outputs into a cohesive literature review...
  steps:
    - name: scope
      prompt: |
        Clarify the research question(s) and implicit inclusion/exclusion criteria...
    - name: themes
      prompt: |
        Extract major themes/claims with evidence...
    - name: methods
      prompt: |
        Critically appraise methods for each study...
    - name: synthesis
      prompt: |
        Summarize agreements and disagreements...
```

**Playbook Features:**
- **Interactive Inputs**: User prompts for dynamic content
- **Multi-step Workflows**: Sequential processing stages
- **Template Variables**: Jinja2 templating support
- **Flexible Output**: JSON arrays or final synthesis

**Input Types:**
```yaml
inputs:
  - name: audience
    prompt: Primary audience?
    default: general
    choices: [general, policy, practitioners]
  - name: styles
    prompt: List 3 styles (comma-separated)
    default: modern retelling, mythic high-fantasy
    multi: true  # Allow multiple values
  - name: target_length
    prompt: Target length (words)
    default: 450
    type: int  # Type validation
```

### Output Templates

**File**: `src/config/content/prompts/templates.md`

Provides structural templates for different output formats:

**Literature Review Template:**
```
- **Research Question**: ...
- **Scope/Inclusion**: ...
- **Themes**
  - Theme A — evidence (pages)
  - Theme B — evidence (pages)
- **Methods Appraisal**
  - Source — strengths/limitations
- **Synthesis**
  - Agreements / Disagreements
  - Gaps & Future Work
```

**Science Journalism Template:**
```
- **Headline**: ...
- **Dek**: ...
- **What's New**
- **Why It Matters**
- **Evidence (plain-language)**
- **Caveats**
- **Quote(s)** (with page cites)
- **How Solid Is The Evidence?** (1–5)
```

### Customizing Configuration

#### Adding New Content Types

1. Create new YAML file in `src/config/content/prompts/content_types/`
2. Define system prompt and job generation templates
3. Use template variables for dynamic content
4. Test with `make lc-batch CONTENT_TYPE=your_type`

#### Adding New Merge Types

1. Add new entry to `src/config/content/prompts/merge_types.yaml`
2. Define stages with system prompts and output formats
3. Configure parameters for advanced pipelines
4. Test with `python src/langchain/lc_merge_runner.py`

#### Creating Custom Playbooks

1. Add new entry to `src/config/content/prompts/playbooks.yaml`
2. Define interactive inputs and step workflows
3. Use Jinja2 templating for dynamic content
4. Test with `python -m src.cli.shell` → `preset your_preset`

---
---


## 📋 Book Structure Format

### JSON Schema

```json
{
  "title": "Book Title",
  "metadata": {
    "author": "Author Name",
    "version": "1.0",
    "target_audience": "Target audience",
    "word_count_target": 100000,
    "created_date": "2025-08-28",
    "description": "Book description"
  },
  "sections": [
    {
      "subsection_id": "1A1",
      "title": "Section Title",
      "job_file": "data_jobs/1A1.jsonl",
      "batch_params": {
        "key": "collection_name",
        "k": 5
      },
      "merge_params": {
        "key": "collection_name",
        "k": 3
      },
      "dependencies": ["parent_section_id"]
    }
  ]
}
```

### Section ID Convention

Use hierarchical naming for 4-level deep structure:
- **Level 1**: Chapter (1, 2, 3...)
- **Level 2**: Major section (A, B, C...)
- **Level 3**: Subsection (1, 2, 3...)
- **Level 4**: Sub-subsection (a, b, c...)

Examples: `1A1`, `2B3`, `3C2a`

### Job File Format

Each line is a JSON object with hierarchical context:
```json
{
  "task": "system prompt with book context",
  "instruction": "specific instruction with hierarchical positioning",
  "context": {
    "book_title": "Book Title",
    "chapter": "Chapter X",
    "section": "Section Y",
    "subsection": "Subsection Z",
    "subsection_id": "XYZ",
    "target_audience": "target audience"
  }
}
```

**Context Fields:**
- `book_title`: Full book title for context
- `chapter`: Chapter identifier (e.g., "Chapter 1")
- `section`: Section identifier (e.g., "Section A")
- `subsection`: Subsection identifier (e.g., "Subsection 1")
- `subsection_id`: Hierarchical ID (e.g., "1A1")
- `target_audience`: Who the content is for

See `examples/sample_jobs_1A1.jsonl`, `examples/sample_jobs_1B1.jsonl`, and `examples/sample_jobs_2A1.jsonl` for complete examples showing different hierarchical contexts.

### content_viewer.py - Content Viewer

**Purpose**: View and analyze generated content.

**Key Features**:
- Content browsing
- Quality assessment
- Export functionality

### cleanup_sources.py - Source Cleanup

**Purpose**: Clean and preprocess source documents.

**Key Features**:
- Document normalization
- Metadata extraction
- Quality filtering

---
---

## 📝 Usage Examples

### Example 1: Simple Content Generation

```bash
# Generate a single piece of content
python src/langchain/lc_ask.py ask \
  --content-type pure_research \
  --task "Explain quantum computing to a beginner"
```

### Example 2: Batch Processing

Create `jobs.jsonl`:
```json
{"task": "system prompt", "instruction": "Generate introduction"}
{"task": "system prompt", "instruction": "Generate examples"}
{"task": "system prompt", "instruction": "Generate conclusion"}
```

```bash
python src/langchain/lc_batch.py --jobs jobs.jsonl
```

### Example 3: Advanced Merging

```bash
# Use advanced pipeline for educational content
python src/langchain/lc_merge_runner.py --sub 1A1
```

### Example 4: Custom Pipeline

Add to `merge_types.yaml`:
```yaml
technical_docs:
  description: "Optimized for technical documentation"
  stages:
    critique:
      system_prompt: "You are a technical editor..."
    merge:
      system_prompt: "You are a technical writer consolidating docs..."
```

### Example 5: Complete Book Generation Workflow

#### Option A: AI-Generated Outline
**Step 1: Generate Intelligent Outline**
```bash
python src/langchain/lc_outline_generator.py
```
*Interactively collects book details and generates AI-powered outline*

**Step 2: Generate Complete Book**
```bash
python src/langchain/lc_book_runner.py --book outlines/book_structures/my_book_outline.json
```
*Orchestrates the complete content generation pipeline*

#### Option B: Convert Existing Outline
**Step 1: Convert Outline to Book Structure**
```bash
# Convert markdown outline
python src/langchain/lc_outline_converter.py --outline examples/sample_outline_markdown.md

# Convert text outline
python src/langchain/lc_outline_converter.py --outline examples/sample_outline_text.txt

# Convert with custom metadata
python src/langchain/lc_outline_converter.py --outline my_outline.md \
  --title "My Custom Book Title" \
  --topic "Data Science" \
  --audience "Data Scientists" \
  --wordcount 75000
```

**Step 2: Generate Complete Book**
```bash
python src/langchain/lc_book_runner.py --book outlines/converted_structures/converted_book_structure.json
```

#### Option C: Manual Book Structure
Create a book structure file:
```json
{
  "title": "Professional Development Handbook",
  "metadata": {
    "author": "AI Content Generator",
    "target_audience": "Primary school teachers",
    "word_count_target": 100000
  },
  "sections": [
    {
      "subsection_id": "1A1",
      "title": "Understanding Modern Learning Theories",
      "job_file": "data_jobs/1A1.jsonl",
      "batch_params": {"key": "education", "k": 5},
      "merge_params": {"key": "education", "k": 3},
      "dependencies": []
    }
  ]
}
```

Generate the complete book:
```bash
python src/langchain/lc_book_runner.py --book book_structure.json
```

---
---

## 🔗 Hierarchical Context System

### Automatic Context Embedding

The book runner automatically embeds hierarchical context into every job file, eliminating the need for manual context entry in merge scripts:

**Generated Job Structure:**
```json
{
  "task": "Contextual system prompt with book title and audience",
  "instruction": "Instruction with hierarchical positioning",
  "context": {
    "book_title": "Professional Development Handbook",
    "chapter": "Chapter 1",
    "section": "Section A",
    "subsection": "Subsection 1",
    "subsection_id": "1A1",
    "target_audience": "primary school teachers"
  }
}
```

### Benefits:

- **No Manual Input**: Merge scripts get context automatically
- **Consistent Positioning**: All content knows its place in the hierarchy
- **Audience Awareness**: Content tailored to target readers
- **Scalable**: Works for books of any size and complexity
- **Automated**: Context generation happens during job file creation

### Context Flow:

1. **Book Runner** parses subsection ID (e.g., "1A1")
2. **Automatically generates** hierarchical context
3. **Embeds context** in job file during generation
4. **Batch processing** uses contextualized jobs
5. **Merge processing** receives properly positioned content
6. **Final aggregation** maintains hierarchical structure

---
---

## 🔧 Pipeline Types

### 1. Generic Editor
- Simple single-stage merging
- Basic content consolidation
- Fast processing

### 2. Advanced Pipeline
- Multi-stage processing
- AI-powered critique and scoring
- Intelligent de-duplication
- Style harmonization
- Optional image suggestions

### 3. Educator Handbook
- Specialized for educational content
- Teacher-focused language
- Classroom utility emphasis
- PD handbook optimization

### 4. Custom Pipelines
- YAML-driven configuration
- Domain-specific prompts
- Custom processing stages
- Flexible parameters

---
---

## 🐳 Docker

Run the full system in a Docker container without needing a local Python setup.

### Build

```bash
docker build -t rag-writer:latest .
```

Or with Docker Compose:

```bash
docker compose build
```

### Run (ad-hoc)

Examples below assume you’re in the project root. Mounting `./` into `/app` keeps your data and outputs on the host.

```bash
# Show CLI help (default CMD)
docker run --rm -it \
  -v "$PWD":/app \
  -e OPENAI_API_KEY=sk-... \
  rag-writer:latest --help

# Build FAISS index from PDFs in ./data_raw (mount this dir with your PDFs)
docker run --rm -it \
  -v "$PWD":/app \
  -e RAG_KEY=science \
  rag-writer:latest python src/langchain/lc_build_index.py

# Ask a question using the Typer CLI
docker run --rm -it \
  -v "$PWD":/app \
  -e OPENAI_API_KEY=sk-... \
  -e RAG_KEY=science \
  rag-writer:latest ask "What is machine learning?"

# Interactive shell (optional)
docker run --rm -it \
  -v "$PWD":/app \
  -e OPENAI_API_KEY=sk-... \
  rag-writer:latest shell
```

Tip: To persist model downloads across runs, mount a cache:

```bash
docker run --rm -it \
  -v "$PWD":/app \
  -v hf-cache:/root/.cache/huggingface \
  -e OPENAI_API_KEY=sk-... \
  rag-writer:latest ask "Explain neural networks"
```

### Run (Compose)

`compose.yaml` ships with sensible defaults:

```bash
# With OPENAI_API_KEY exported in your shell
export OPENAI_API_KEY=sk-...

# Show help
docker compose run --rm rag-writer --help

# Build index
docker compose run --rm rag-writer python src/langchain/lc_build_index.py

# Ask
docker compose run --rm rag-writer ask "What is machine learning?"
```

### Notes

- Data and outputs are in project subfolders: `data_raw`, `data_processed`, `storage`, `output`, `exports`.
- Set `RAG_KEY` to switch collections (defaults to `default`).
- If you prefer the Makefile workflows, run them inside the container shell and call the Python scripts directly (the Makefile’s venv targets are designed for host use).
- Some first-time runs will download models (HuggingFace). Use the provided cache volume to avoid repeated downloads.
- Entrypoint shortcuts: `ask` runs the Typer CLI; `shell` starts the interactive REPL; any other command is executed verbatim (e.g., `python -m src.cli.shell`).

### Directory Layout

- `data_raw/`: Place source PDFs and documents to ingest.
- `data_processed/`: Extracted chunks and intermediate artifacts.
- `storage/`: Vector stores (e.g., FAISS), per collection key.
- `output/`, `exports/`: Generated content and final artifacts.
- `outlines/`, `data_jobs/`: Outline and job files for the book pipeline.

### SOPS in Docker

- The image includes `sops` and `jq`. If `/app/env.json` exists and is decryptable (via AWS KMS, GCP KMS, or PGP), the entrypoint auto-loads its values into the environment before running your command.
- Keep your existing PGP recipient for local; add cloud KMS recipients to `.sops.yaml` for production. See `docs/sops_kms_examples.md`.

#### SOPS Makefile Helpers

```bash
# Rewrap env.json with current recipients from .sops.yaml
make sops-updatekeys [FILE=env.json]

# Decrypt to stdout (or redirect)
make sops-decrypt [FILE=env.json] > /tmp/env.json

# Print export lines for env.json (use with eval in your shell)
make sops-env-export [FILE=env.json] | source /dev/stdin
```

See also: `docs/ci_sops_rewrap_example.yml` for a GitHub Actions example to automate rewrapping.

### Makefile Helpers

```bash
# Build image
make docker-build [DOCKER_IMAGE=rag-writer:latest]

# Ask via Docker
make docker-ask "What is machine learning?" KEY=science

# Index via Docker
make docker-index KEY=science

# Compose variants
make compose-build
make compose-ask "What is machine learning?" KEY=science
make compose-index KEY=science
make compose-shell

# Run full book pipeline
make docker-book-runner BOOK=outlines/converted_structures/my_book.json OUTPUT=exports/books/my_book.md
make compose-book-runner BOOK=outlines/converted_structures/my_book.json OUTPUT=exports/books/my_book.md

# Index maintenance
make clean-faiss KEY=your_key         # remove FAISS dirs for key
make clean-shards KEY=your_key EMB=BAAI/bge-small-en-v1.5  # remove FAISS shards for model
make reindex KEY=your_key             # clean + rebuild FAISS for key
make repack-faiss KEY=your_key EMBED_MODEL=BAAI/bge-small-en-v1.5  # salvage old index

# Metadata scanning (pre-alpha)
make scan-metadata DIR=data_raw WRITE=1 RENAME=yes SKIP_EXISTING=1

# Collector UI (import HTML/XML, export links)
make collector-ui
```


### Image Structure and Faster Rebuilds

The Docker image uses a multi-stage build to speed up development rebuilds:

- base-sys: OS deps (build tools, curl, jq, ca-certificates, libgomp1) + sops binary
- py-deps: Python dependencies from `requirements.txt`
- runner: App source + entrypoint

Only the runner layer changes when you edit source files, so rebuilds are much faster.

Common workflows:

```bash
# Seed base layers (do this after changing system or Python deps)
make docker-build-base

# Regular dev cycle (code changes only)
make docker-build             # or: docker compose build

# Compose variant for base layers
make compose-build-base
```

To use prebuilt base layers across machines/CI, you can tag and push the base stages to a registry and update `Dockerfile` FROM references if you want to pin them.

### CI Cache Tips

- Use Docker BuildKit + Buildx to push/pull cache to a registry for fast CI builds.
- Example GitHub Actions workflow is provided at `docs/ci_build_cache_example.yml`.
- Typical flow:
  - Cache base-sys and py-deps stages to registry
  - Build the runner stage with `--cache-from` pointing at those cache refs
  - Push final image to your registry (e.g., GHCR, ECR, GCR)

If you use Podman in CI, layer caching is local by default; pushing prebuilt base stage images to your registry can still improve cold-start builds.

---
---




## 🔍 Troubleshooting

### Common Issues

#### 1. No Batch Results Found
```bash
# Run batch processing first
python src/langchain/lc_batch.py --jobs your_jobs.jsonl
```

#### 2. Job File Not Found
```bash
# Check file path and permissions
ls -la data_jobs/
python src/langchain/lc_merge_runner.py --jobs data_jobs/your_file.jsonl
```

#### 3. YAML Configuration Errors
```bash
# Validate YAML syntax
python -c "import yaml; yaml.safe_load(open('src/config/content/prompts/merge_types.yaml'))"
```

#### 4. API Key Issues
```bash
# Check environment configuration
cat env.json
# Ensure API keys are set and valid
```

#### 5. Relative Import Errors
If you see "attempted relative import with no known parent package", run modules in package mode:
```bash
python -m src.cli.commands ask "What is machine learning?"
python -m src.cli.shell
```
Or use the Docker/Compose entrypoint shortcuts:
```bash
docker compose run --rm rag-writer ask "What is machine learning?"
docker compose run --rm rag-writer shell
```

### Debug Mode

Enable verbose logging:
```bash
export PYTHONPATH=src
python -c "import logging; logging.basicConfig(level=logging.DEBUG)"
python src/langchain/lc_merge_runner.py --sub 1A1
```

### Performance Optimization

- Use `--parallel` in batch processing for faster execution (defaults driven by `RAG_PARALLEL_WORKERS` or CPU count)
- Adjust `similarity_threshold` in pipeline config for different de-duplication levels
- Configure appropriate `top_n_variations` based on content complexity

---
---

## 🤝 Contributing

### Adding New Pipeline Types

1. Add configuration to `src/config/content/prompts/merge_types.yaml`
2. Test with sample content
3. Update documentation

### Adding New Content Types

1. Add configuration to `src/config/content/prompts/content_types.yaml`
2. Test with lc_ask.py
3. Document usage examples

### Code Style

- Follow PEP 8 guidelines
- Add docstrings to new functions
- Include error handling
- Update tests for new functionality

---
---

## 📄 License

This project is licensed under the MIT License - see the LICENSE file for details.

---
---

## 🙏 Acknowledgments

- Built with LangChain for LLM integration
- Uses Rich for beautiful terminal interfaces
- Inspired by advanced content processing workflows
- Designed for educational and professional content creation<|MERGE_RESOLUTION|>--- conflicted
+++ resolved
@@ -871,7 +871,7 @@
 mime_type = magic.from_file(filepath, mime=True)
 ```
 
-<<<<<<< HEAD
+
 ### pytest-asyncio
 [Documentation](https://pytest-asyncio.readthedocs.io/en/latest/): pytest-asyncio provides asyncio awareness for pytest so asynchronous tests can run alongside synchronous suites.
 
@@ -883,7 +883,9 @@
 async def test_tool_invocation():
     registry = ToolRegistry()
     await registry.register_mcp_server("dummy://server")
-=======
+```
+
+
 ### FastAPI
 [Documentation](https://fastapi.tiangolo.com/): FastAPI is a modern, high-performance web framework for building APIs with Python.
 
@@ -945,19 +947,15 @@
 import anyio
 
 process = await anyio.open_process(["python", "-m", "src.tool.mcp_stdio"])
->>>>>>> f9744b55
-```
-
+```
 
 ---
 ---
 
 ## 😵‍💫 Miscellaneous
 
-
----
----
-
+---
+---
 
 ## ⚙️ Environment Variables
 
