# ===== Makefile =====
# Project root via env var
ROOT ?= $(RAG_ROOT)
ifeq ($(strip $(ROOT)),)
ROOT := /var/srv/IOMEGA_EXTERNAL/rag
endif
PY_CMD := $(shell command -v python3.11 || command -v python3.10 || command -v python3)
#PY := $(ROOT)/venv/bin/python
PY := python
#PIP := $(ROOT)/venv/bin/pip
PIP := pip
# Docker
DOCKER_IMAGE ?= rag-writer:latest

# ---- Gold data validation ----
SCHEMAS_DIR := eval/schemas
DATA_DIR    := eval/data

RETRIEVAL_SCHEMA := $(SCHEMAS_DIR)/retrieval.schema.json
SCREENING_SCHEMA := $(SCHEMAS_DIR)/screening.schema.json
EXTRACTION_SCHEMA:= $(SCHEMAS_DIR)/extraction.schema.json
SYNTHESIS_SCHEMA := $(SCHEMAS_DIR)/synthesis.schema.json
MANUALS_SCHEMA   := $(SCHEMAS_DIR)/manuals.schema.json

RETRIEVAL_DATA := $(DATA_DIR)/retrieval/queries.jsonl
SCREENING_DATA := $(DATA_DIR)/screening/abstracts.jsonl
EXTRACTION_DATA:= $(DATA_DIR)/extraction/studies.jsonl
SYNTHESIS_DATA := $(DATA_DIR)/synthesis/questions.jsonl
MANUALS_DATA   := $(DATA_DIR)/manuals/tasks.jsonl

.PHONY: all init ingest index ask lc-index lc-ask lc-batch content-viewer cleanup-sources lc-merge-runner lc-outline-generator lc-outline-converter lc-book-runner tool-shell clean clean-all help show-config check-setup test test-coverage format lint quality book-from-outline quick-ask batch-workflow examples validate-gold validate-gold-retrieval validate-gold-screening validate-gold-extraction validate-gold-synthesis validate-gold-manuals docker-build docker-ask docker-index docker-shell compose-build compose-ask compose-index compose-shell sops-updatekeys sops-decrypt sops-env-export docker-build-base compose-build-base


# ===== HELP =====
help:
	@echo "LangChain RAG Writer - Complete Content Generation Pipeline"
	@echo ""
	@echo "QUICK START:"
	@echo "  make init          # Set up environment and install dependencies"
	@echo "  make ingest        # Parse PDFs into documents"
	@echo "  make index         # Build FAISS index for retrieval"
	@echo "  make ask QUESTION  # Ask questions using RAG"
	@echo ""
	@echo "CONTENT GENERATION WORKFLOW:"
	@echo "  1. make lc-outline-converter OUTLINE=path/to/outline.txt"
	@echo "  2. make lc-book-runner BOOK=path/to/book_structure.json"
	@echo "  3. Review generated content in exports/books/"
	@echo ""
	@echo "AVAILABLE TARGETS:"
	@awk '/^[a-zA-Z_-]+:/ { \
		helpMessage = match(lastLine, /^## (.*)/); \
		if (helpMessage) { \
			helpCommand = substr($$1, 1, index($$1, ":")-1); \
			helpMessage = substr(lastLine, RSTART + 3, RLENGTH); \
			printf "  %-20s %s\n", helpCommand, helpMessage; \
		} \
	} \
	{ lastLine = $$0 }' $(MAKEFILE_LIST)
	@echo ""
	@echo "For detailed options, use: make <target> --help"

## Initialize project environment
all: init ingest index

## Initialize project with virtual environment and dependencies
init:
	mkdir -p $(ROOT)/data_raw $(ROOT)/data_processed $(ROOT)/storage/lancedb_default $(ROOT)/storage/faiss_default $(ROOT)/src/llamaindex $(ROOT)/src/langchain $(ROOT)/src/tool $(ROOT)/src/tool/prompts
	$(PY_CMD) -m venv $(ROOT)/venv
	$(PIP) install -U pip wheel setuptools
	$(PIP) install -r $(ROOT)/requirements.txt
	@echo "Init complete. Put PDFs into $(ROOT)/data_raw/"

# ----- LlamaIndex -----

ingest:
	$(PY) $(ROOT)/src/llamaindex/parse_pdf.py

# index [key]; default key if omitted
index:
	@k="$(filter-out $@,$(MAKECMDGOALS))"; \
	if [ -z "$$k" ]; then k="$(KEY)"; fi; \
	if [ -z "$$k" ]; then k=default; fi; \
	$(PY) $(ROOT)/src/llamaindex/build_index.py "$$k"

ask:
	@q="$(filter-out $@,$(MAKECMDGOALS))"; \
	if [ -z "$$q" ]; then q="$(QUESTION)"; fi; \
	if [ -z "$$q" ]; then echo "Usage: make ask \"Your question\"  OR  make ask QUESTION=\"Your question\""; exit 1; fi; \
	$(PY) $(ROOT)/src/llamaindex/ask.py "$$q"

# ----- LangChain -----

## Build FAISS index for LangChain retrieval [KEY=key_name] [SHARD_SIZE=n] [RESUME=0|1]
lc-index:
<<<<<<< HEAD
	@k="$(filter-out $@,$(MAKECMDGOALS))"; \
	if [ -z "$$k" ]; then k="$(KEY)"; fi; \
	if [ -z "$$k" ]; then k=default; fi; \
        $(PY) $(ROOT)/src/langchain/lc_index.py "$$k"
=======
        @k="$(filter-out $@,$(MAKECMDGOALS))"; \
        shard_size="$(SHARD_SIZE)"; \
        resume="$(RESUME)"; \
        if [ -z "$$k" ]; then k="$(KEY)"; fi; \
        if [ -z "$$k" ]; then k=default; fi; \
        cmd="$(PY) $(ROOT)/src/langchain/lc_build_index.py \"$$k\""; \
        if [ -n "$$shard_size" ]; then cmd="$$cmd --shard-size \"$$shard_size\""; fi; \
        if [ -n "$$resume" ]; then cmd="$$cmd --resume \"$$resume\""; fi; \
        eval $$cmd
>>>>>>> daa797fd

## Ask questions using LangChain RAG system
## Usage:
##   make lc-ask "What is machine learning?"
##   make lc-ask INSTR="Explain neural networks" TASK="Write for beginners"
##   make lc-ask FILE="path/to/query.json" KEY="science" CONTENT_TYPE="technical_manual_writer"
##   make lc-ask KEY="biology" K=10 "What are enzymes?"
## Options:
##   INSTR: Instruction for retrieval (what to search for)
##   TASK: Task prefix for LLM (how to answer)
##   FILE: JSON file containing query parameters
##   KEY: Collection key (default: default)
##   CONTENT_TYPE: Writing style (default: pure_research)
##   K: Number of documents to retrieve (default: 30)
lc-ask:
	@instr="$(INSTR)"; task="$(TASK)"; file="$(FILE)"; key="$(KEY)"; content_type="$(CONTENT_TYPE)"; k="$(K)"; \
	if [ -z "$$instr" -a -z "$$file" ]; then instr="$(filter-out $@,$(MAKECMDGOALS))"; fi; \
	if [ -z "$$instr" -a -z "$$file" ]; then echo "Usage: make lc-ask INSTR=\"instruction\" [TASK=\"task prefix\"] [KEY=\"collection_key\"] [CONTENT_TYPE=\"content_type\"] [K=30] OR make lc-ask \"instruction\" OR make lc-ask FILE=\"path/to/json\""; exit 1; fi; \
	if [ -z "$$key" ]; then key=default; fi; \
	if [ -z "$$content_type" ]; then content_type=pure_research; fi; \
	if [ -z "$$k" ]; then k=30; fi; \
	if [ -n "$$file" ]; then \
	  $(PY) $(ROOT)/src/langchain/lc_ask.py ask --file "$$file" --key "$$key" --content-type "$$content_type" --k "$$k"; \
	elif [ -n "$$task" ]; then \
	  $(PY) $(ROOT)/src/langchain/lc_ask.py ask "$$instr" --task "$$task" --key "$$key" --content-type "$$content_type" --k "$$k"; \
	else \
	  $(PY) $(ROOT)/src/langchain/lc_ask.py ask "$$instr" --key "$$key" --content-type "$$content_type" --k "$$k"; \
	fi

## Process multiple RAG queries from JSON/JSONL file
## Usage:
##   make lc-batch FILE="jobs.jsonl" KEY="science" CONTENT_TYPE="technical_manual_writer"
##   make lc-batch FILE="jobs.json" PARALLEL=4 K=20
##   cat jobs.json | make lc-batch KEY="biology"
## Options:
##   FILE: JSON or JSONL file containing job definitions
##   KEY: Collection key (default: default)
##   CONTENT_TYPE: Writing style (default: pure_research)
##   K: Retriever top-k (default: 30)
##   PARALLEL: Number of parallel workers (default: 1)
##   OUTPUT_DIR: Custom output directory
lc-batch:
	@file="$(FILE)"; key="$(KEY)"; content_type="$(CONTENT_TYPE)"; k="$(K)"; parallel="$(PARALLEL)"; output_dir="$(OUTPUT_DIR)"; \
	if [ -z "$$key" ]; then key=default; fi; \
	if [ -z "$$content_type" ]; then content_type=pure_research; fi; \
	if [ -z "$$k" ]; then k=30; fi; \
	if [ -z "$$parallel" ]; then parallel=1; fi; \
	if [ -n "$$file" ]; then \
	  $(PY) $(ROOT)/src/langchain/lc_batch.py --jobs "$$file" --key "$$key" --content-type "$$content_type" --k "$$k" --parallel "$$parallel" $(if $(output_dir),--output-dir "$$output_dir",); \
	else \
	  $(PY) $(ROOT)/src/langchain/lc_batch.py --key "$$key" --content-type "$$content_type" --k "$$k" --parallel "$$parallel" $(if $(output_dir),--output-dir "$$output_dir",); \
	fi

## Interactive viewer for batch-generated content
content-viewer:
	$(PY) $(ROOT)/src/langchain/content_viewer.py

## Merge batch-generated content variations into cohesive subsections
## Usage:
##   make lc-merge-runner  # Interactive mode
##   make lc-merge-runner SUB=1A1 JOBS="data_jobs/1A1.jsonl" KEY="science"
##   make lc-merge-runner BATCH_ONLY=1 CHAPTER="Chapter 1" SECTION="Introduction"
## Options:
##   SUB: Subsection ID (e.g., 1A1)
##   JOBS: Path to JSONL jobs file
##   KEY: Collection key for lc_ask
##   K: Retriever top-k for lc_ask
##   BATCH_ONLY: Force use of batch results only
##   CHAPTER: Chapter title for context
##   SECTION: Section title for context
##   SUBSECTION: Subsection title for context
lc-merge-runner:
	@sub="$(SUB)"; jobs="$(JOBS)"; key="$(KEY)"; k="$(K)"; batch_only="$(BATCH_ONLY)"; \
	chapter="$(CHAPTER)"; section="$(SECTION)"; subsection="$(SUBSECTION)"; \
	if [ -n "$$sub" ]; then \
	  cmd="$(PY) $(ROOT)/src/langchain/lc_merge_runner.py --sub \"$$sub\""; \
	  if [ -n "$$jobs" ]; then cmd="$$cmd --jobs \"$$jobs\""; fi; \
	  if [ -n "$$key" ]; then cmd="$$cmd --key \"$$key\""; fi; \
	  if [ -n "$$k" ]; then cmd="$$cmd --k \"$$k\""; fi; \
	  if [ -n "$$chapter" ]; then cmd="$$cmd --chapter \"$$chapter\""; fi; \
	  if [ -n "$$section" ]; then cmd="$$cmd --section \"$$section\""; fi; \
	  if [ -n "$$subsection" ]; then cmd="$$cmd --subsection \"$$subsection\""; fi; \
	  eval $$cmd; \
	elif [ -n "$$batch_only" ]; then \
	  cmd="$(PY) $(ROOT)/src/langchain/lc_merge_runner.py --batch-only"; \
	  if [ -n "$$chapter" ]; then cmd="$$cmd --chapter \"$$chapter\""; fi; \
	  if [ -n "$$section" ]; then cmd="$$cmd --section \"$$section\""; fi; \
	  if [ -n "$$subsection" ]; then cmd="$$cmd --subsection \"$$subsection\""; fi; \
	  eval $$cmd; \
	else \
	  $(PY) $(ROOT)/src/langchain/lc_merge_runner.py; \
	fi

## Interactive outline generation using LangChain index
## Usage:
##   make lc-outline-generator  # Interactive mode
##   make lc-outline-generator OUTPUT="my_outline.json"
## Options:
##   OUTPUT: Output file path for generated outline
lc-outline-generator:
	@output="$(OUTPUT)"; \
	if [ -n "$$output" ]; then \
	  $(PY) $(ROOT)/src/langchain/lc_outline_generator.py --output "$$output"; \
	else \
	  $(PY) $(ROOT)/src/langchain/lc_outline_generator.py; \
	fi

## Convert outlines to book structure and job files
## Usage:
##   make lc-outline-converter OUTLINE="examples/sample_outline_text.txt"
##   make lc-outline-converter OUTLINE="outline.md" OUTPUT="book.json" TITLE="My Book"
##   make lc-outline-converter OUTLINE="outline.json" TOPIC="science" AUDIENCE="students"
## Options:
##   OUTLINE: Input outline file (JSON, Markdown, or Text)
##   OUTPUT: Output book structure JSON file
##   TITLE: Override book title
##   TOPIC: Override book topic
##   AUDIENCE: Override target audience
##   WORDCOUNT: Override word count target
##   NUM_PROMPTS: Number of prompts to generate per section
##   CONTENT_TYPE: Content type for job generation
lc-outline-converter:
	@outline="$(filter-out $@,$(MAKECMDGOALS))"; if [ -z "$$outline" ]; then outline="$(OUTLINE)"; fi; \
	output="$(OUTPUT)"; title="$(TITLE)"; topic="$(TOPIC)"; \
	audience="$(AUDIENCE)"; wordcount="$(WORDCOUNT)"; num_prompts="$(NUM_PROMPTS)"; content_type="$(CONTENT_TYPE)"; \
	if [ -z "$$outline" ]; then echo "Usage: make lc-outline-converter OUTLINE=\"path/to/outline\" [OUTPUT=\"output.json\"] [TITLE=\"Book Title\"] [TOPIC=\"topic\"] [AUDIENCE=\"audience\"] [WORDCOUNT=50000] [NUM_PROMPTS=4] [CONTENT_TYPE=\"technical_manual_writer\"]"; exit 1; fi; \
	cmd="$(PY) $(ROOT)/src/langchain/lc_outline_converter.py --outline \"$$outline\""; \
	if [ -n "$$output" ]; then cmd="$$cmd --output \"$$output\""; fi; \
	if [ -n "$$title" ]; then cmd="$$cmd --title \"$$title\""; fi; \
	if [ -n "$$topic" ]; then cmd="$$cmd --topic \"$$topic\""; fi; \
	if [ -n "$$audience" ]; then cmd="$$cmd --audience \"$$audience\""; fi; \
	if [ -n "$$wordcount" ]; then cmd="$$cmd --wordcount $$wordcount"; fi; \
	if [ -n "$$num_prompts" ]; then cmd="$$cmd --num-prompts $$num_prompts"; fi; \
	if [ -n "$$content_type" ]; then cmd="$$cmd --content-type \"$$content_type\""; fi; \
	eval $$cmd

## Orchestrate complete book generation pipeline
## Usage:
##   make lc-book-runner BOOK="outlines/converted_structures/my_book_structure.json"
##   make lc-book-runner BOOK="book.json" OUTPUT="my_book.md" FORCE=1
##   make lc-book-runner BOOK="book.json" SKIP_MERGE=1 USE_RAG=1 RAG_KEY="science"
## Options:
##   BOOK: JSON file defining book structure
##   OUTPUT: Output markdown file path
##   FORCE: Force regeneration of all content
##   SKIP_MERGE: Skip merge processing, only run batch
##   USE_RAG: Use RAG for additional context when generating job prompts
##   RAG_KEY: Collection key for RAG retrieval
##   NUM_PROMPTS: Number of prompts to generate per section
lc-book-runner:
	@book="$(filter-out $@,$(MAKECMDGOALS))"; if [ -z "$$book" ]; then book="$(BOOK)"; fi; \
	output="$(OUTPUT)"; force="$(FORCE)"; skip_merge="$(SKIP_MERGE)"; \
	use_rag="$(USE_RAG)"; rag_key="$(RAG_KEY)"; num_prompts="$(NUM_PROMPTS)"; \
	if [ -z "$$book" ]; then echo "Usage: make lc-book-runner BOOK=\"path/to/book_structure.json\" [OUTPUT=\"output.md\"] [FORCE=1] [SKIP_MERGE=1] [USE_RAG=1] [RAG_KEY=\"collection_key\"] [NUM_PROMPTS=4]"; exit 1; fi; \
	cmd="$(PY) $(ROOT)/src/langchain/lc_book_runner.py --book \"$$book\""; \
	if [ -n "$$output" ]; then cmd="$$cmd --output \"$$output\""; fi; \
	if [ -n "$$force" ]; then cmd="$$cmd --force"; fi; \
	if [ -n "$$skip_merge" ]; then cmd="$$cmd --skip-merge"; fi; \
	if [ -n "$$use_rag" ]; then cmd="$$cmd --use-rag"; fi; \
	if [ -n "$$rag_key" ]; then cmd="$$cmd --rag-key \"$$rag_key\""; fi; \
	if [ -n "$$num_prompts" ]; then cmd="$$cmd --num-prompts $$num_prompts"; fi; \
	eval $$cmd

## Clean up sources in existing batch files
cleanup-sources:
	$(PY) $(ROOT)/src/langchain/cleanup_sources.py

## List all available content types for lc-ask
list-content-types:
	$(PY) $(ROOT)/src/langchain/lc_ask.py list-types

## Show current configuration settings
show-config:
	$(PY) -c "from src.config.settings import get_config; import json; print(json.dumps(get_config().model_dump(), indent=2))"

## Validate project setup and dependencies
check-setup:
	@echo "Checking Python environment..."
	@$(PY) --version
	@echo "Checking key imports..."
	@$(PY) -c "import langchain; print('✓ LangChain available')"
	@$(PY) -c "import faiss; print('✓ FAISS available')"
	@$(PY) -c "import rich; print('✓ Rich available')"
	@echo "Checking data directories..."
	@if [ -d "$(ROOT)/data_raw" ]; then echo "✓ data_raw directory exists"; else echo "✗ data_raw directory missing"; fi
	@if [ -d "$(ROOT)/storage" ]; then echo "✓ storage directory exists"; else echo "✗ storage directory missing"; fi
	@echo "Setup check complete!"

## Run test suite
test:
	$(PY) -m pytest tests/ -v

## Run test suite with coverage
test-coverage:
	$(PY) -m pytest tests/ --cov=src --cov-report=html --cov-report=term

## Format code with black
format:
	$(PY) -m black src/ tests/

## Lint code with flake8
lint:
	$(PY) -m flake8 src/ tests/

## Run full quality check (format, lint, test)
quality: format lint test

# ----- Unified Tool -----

## Start unified tool shell for advanced operations
tool-shell:
	@k="$(KEY)"; \
	if [ -n "$$k" ]; then RAG_KEY="$$k" $(PY) $(ROOT)/src/tool/cli.py shell; \
	else $(PY) $(ROOT)/src/tool/cli.py shell; fi

# ===== EXAMPLE WORKFLOWS =====

## Complete book generation workflow from outline
## Usage: make book-from-outline OUTLINE="examples/sample_outline_text.txt" TITLE="My Book"
book-from-outline:
	@outline="$(OUTLINE)"; title="$(TITLE)"; topic="$(TOPIC)"; audience="$(AUDIENCE)"; \
	if [ -z "$$outline" ]; then echo "Usage: make book-from-outline OUTLINE=\"path/to/outline\" [TITLE=\"Book Title\"] [TOPIC=\"topic\"] [AUDIENCE=\"audience\"]"; exit 1; fi; \
	echo "Step 1: Converting outline to book structure..."; \
	make lc-outline-converter OUTLINE="$$outline" $(if $(title),TITLE="$$title",) $(if $(topic),TOPIC="$$topic",) $(if $(audience),AUDIENCE="$$audience",); \
	book_file="$$(ls -t outlines/converted_structures/*.json | head -1)"; \
	echo "Step 2: Generating book content..."; \
	make lc-book-runner BOOK="$$book_file"; \
	echo "Book generation complete! Check exports/books/ for output."

## Quick RAG query with custom parameters
## Usage: make quick-ask "What is machine learning?" KEY="science" CONTENT_TYPE="technical_manual_writer"
quick-ask:
	@query="$(filter-out $@,$(MAKECMDGOALS))"; key="$(KEY)"; content_type="$(CONTENT_TYPE)"; k="$(K)"; \
	if [ -z "$$query" ]; then echo "Usage: make quick-ask \"Your question\" [KEY=key] [CONTENT_TYPE=type] [K=30]"; exit 1; fi; \
	make lc-ask INSTR="$$query" $(if $(key),KEY="$$key",) $(if $(content_type),CONTENT_TYPE="$$content_type",) $(if $(k),K="$$k",)

## Batch processing workflow
## Usage: make batch-workflow FILE="jobs.jsonl" KEY="science" PARALLEL=4
batch-workflow:
	@file="$(FILE)"; key="$(KEY)"; content_type="$(CONTENT_TYPE)"; parallel="$(PARALLEL)"; \
	if [ -z "$$file" ]; then echo "Usage: make batch-workflow FILE=\"jobs.jsonl\" [KEY=key] [CONTENT_TYPE=type] [PARALLEL=4]"; exit 1; fi; \
	echo "Running batch processing..."; \
	make lc-batch FILE="$$file" $(if $(key),KEY="$$key",) $(if $(content_type),CONTENT_TYPE="$$content_type",) $(if $(parallel),PARALLEL="$$parallel",); \
	echo "Batch processing complete! Check output/batch/ for results."; \
	echo "To merge results: make lc-merge-runner BATCH_ONLY=1"

## Show available example files
examples:
	@echo "Available example files:"
	@echo ""
	@echo "OUTLINES:"
	@find examples/ -name "*outline*" -type f | sort
	@echo ""
	@echo "JOB FILES:"
	@find examples/ -name "*job*" -type f | sort
	@echo ""
	@echo "BOOK STRUCTURES:"
	@find examples/ -name "*book*" -type f | sort
	@echo ""
	@echo "Usage examples:"
	@echo "  make lc-outline-converter OUTLINE=\"examples/sample_outline_text.txt\""
	@echo "  make lc-batch FILE=\"examples/sample_jobs_1A1.jsonl\""
	@echo "  make lc-book-runner BOOK=\"examples/book_structure_example.json\""

%: ;

## Clean project data and indexes
clean:
	rm -rf $(ROOT)/data_processed/*
	find $(ROOT)/storage -maxdepth 1 -type d -name 'lancedb_*' -o -name 'faiss_*' | xargs -r rm -rf
	mkdir -p $(ROOT)/storage/lancedb_default $(ROOT)/storage/faiss_default
	@echo "✓ Cleaned processed data and indexes."

## Remove FAISS index for a specific KEY (inside container)
## Usage: make clean-faiss KEY=your_key
clean-faiss:
        @key="$(KEY)"; \
        if [ -z "$$key" ]; then echo "Usage: make clean-faiss KEY=your_key"; exit 1; fi; \
        rm -rf storage/faiss_"$$key" storage/faiss_"$$key"__*
        @echo "✓ Removed FAISS index(es) for key: $(KEY)"

## Remove FAISS shard directories for a KEY and embedding model
## Usage: make clean-shards KEY=your_key EMB=BAAI/bge-small-en-v1.5
clean-shards:
        @key="$(KEY)"; emb="$(EMB)"; \
        if [ -z "$$key" ] || [ -z "$$emb" ]; then echo "Usage: make clean-shards KEY=your_key EMB=embed_model"; exit 1; fi; \
        python src/langchain/cleanup_shards.py "$$key" "$$emb"

## Rebuild FAISS index for a KEY (inside container)
## Usage: make reindex KEY=your_key
reindex:
	@key="$(KEY)"; \
	if [ -z "$$key" ]; then echo "Usage: make reindex KEY=your_key"; exit 1; fi; \
	$(MAKE) clean-faiss KEY="$$key"; \
	python src/langchain/lc_build_index.py "$$key"

## Repack an existing FAISS index to current LangChain format (no re-embedding)
## Usage:
##   make repack-faiss KEY=your_key [EMBED_MODEL=BAAI/bge-small-en-v1.5] [OUT=dir] [CHUNKS=path]
##   make repack-faiss FAISS_DIR=storage/faiss_key__BAAI-bge-small-en-v1.5 [OUT=dir] [CHUNKS=path]
repack-faiss:
	@key="$(KEY)"; embed="$(EMBED_MODEL)"; faiss_dir="$(FAISS_DIR)"; out="$(OUT)"; chunks="$(CHUNKS)"; \
	if [ -n "$$faiss_dir" ]; then \
	  cmd="python tools/repack_faiss_index.py --faiss-dir \"$$faiss_dir\""; \
	  if [ -n "$$chunks" ]; then cmd="$$cmd --chunks \"$$chunks\""; fi; \
	else \
	  if [ -z "$$key" ]; then echo "Usage: make repack-faiss KEY=your_key [EMBED_MODEL=...] [OUT=dir] [CHUNKS=path]"; exit 1; fi; \
	  cmd="python tools/repack_faiss_index.py --key \"$$key\""; \
	  if [ -n "$$embed" ]; then cmd="$$cmd --embed-model \"$$embed\""; fi; \
	  if [ -n "$$chunks" ]; then cmd="$$cmd --chunks \"$$chunks\""; fi; \
	fi; \
	if [ -n "$$out" ]; then cmd="$$cmd --out-dir \"$$out\""; fi; \
	echo "Running: $$cmd"; \
	eval $$cmd

## Scan PDFs for DOI/ISBN and write manifest entries (pre-alpha)
## Usage:
##   make scan-metadata [DIR=data_raw] [WRITE=1] [RENAME=yes] [SKIP_EXISTING=1]
scan-metadata:
	@dir="$(DIR)"; write="$(WRITE)"; rename="$(RENAME)"; skip="$(SKIP_EXISTING)"; \
	if [ -z "$$dir" ]; then dir=data_raw; fi; \
	cmd="python -m src.research.metadata_scan scan --dir \"$$dir\""; \
	if [ -n "$$write" ]; then cmd="$$cmd --write"; fi; \
	if [ -n "$$rename" ]; then cmd="$$cmd --rename \"$$rename\""; fi; \
	if [ -n "$$skip" ]; then cmd="$$cmd --skip-existing"; fi; \
	echo "Running: $$cmd"; \
	eval $$cmd

## Collector UI (import HTML/XML; export known PDF links)
collector-ui:
	python -m src.research.collector_ui

## Deep clean including generated content
clean-all: clean
	@echo "Deep cleaning all generated content..."
	rm -rf $(ROOT)/output/*
	rm -rf $(ROOT)/exports/*
	rm -rf $(ROOT)/generated/*
	find $(ROOT)/data_jobs -name "*.jsonl" | xargs -r rm -f
	@echo "✓ Cleaned all generated content."

.PHONY: lc-ask-faiss lc-ask-bm25 lc-ask-hybrid lc-ask-hybrid-ce

# Legacy direct wrappers around lc_ask.py with safer optional args
lc-ask-faiss:
	@instr="$(INSTR)"; \
	if [ -z "$$instr" ]; then instr="$(filter-out $@,$(MAKECMDGOALS))"; fi; \
	if [ -z "$$instr" -a -z "$(JSON)" ]; then echo "Usage: make $@ INSTR=\"question\" [KEY=key] [K=10] [JSON=path]"; exit 1; fi; \
	cmd="python src/langchain/lc_ask.py --key $(KEY) --mode faiss --embed-model BAAI/bge-small-en-v1.5"; \
	if [ -n "$(K)" ]; then cmd="$$cmd --k $(K)"; fi; \
	if [ -n "$(JSON)" ]; then cmd="$$cmd --json $(JSON)"; fi; \
	if [ -n "$$instr" ]; then cmd="$$cmd \"$$instr\""; fi; \
	eval $$cmd

lc-ask-bm25:
	@instr="$(INSTR)"; \
	if [ -z "$$instr" ]; then instr="$(filter-out $@,$(MAKECMDGOALS))"; fi; \
	if [ -z "$$instr" -a -z "$(JSON)" ]; then echo "Usage: make $@ INSTR=\"question\" [KEY=key] [K=10] [JSON=path]"; exit 1; fi; \
	cmd="python src/langchain/lc_ask.py --key $(KEY) --mode bm25"; \
	if [ -n "$(K)" ]; then cmd="$$cmd --k $(K)"; fi; \
	if [ -n "$(JSON)" ]; then cmd="$$cmd --json $(JSON)"; fi; \
	if [ -n "$$instr" ]; then cmd="$$cmd \"$$instr\""; fi; \
	eval $$cmd

lc-ask-hybrid:
	@instr="$(INSTR)"; \
	if [ -z "$$instr" ]; then instr="$(filter-out $@,$(MAKECMDGOALS))"; fi; \
	if [ -z "$$instr" -a -z "$(JSON)" ]; then echo "Usage: make $@ INSTR=\"question\" [KEY=key] [K=10] [JSON=path]"; exit 1; fi; \
	cmd="python src/langchain/lc_ask.py --key $(KEY) --mode hybrid --embed-model BAAI/bge-small-en-v1.5"; \
	if [ -n "$(K)" ]; then cmd="$$cmd --k $(K)"; fi; \
	if [ -n "$(JSON)" ]; then cmd="$$cmd --json $(JSON)"; fi; \
	if [ -n "$$instr" ]; then cmd="$$cmd \"$$instr\""; fi; \
	eval $$cmd

lc-ask-hybrid-ce:
	@instr="$(INSTR)"; \
	if [ -z "$$instr" ]; then instr="$(filter-out $@,$(MAKECMDGOALS))"; fi; \
	if [ -z "$$instr" -a -z "$(JSON)" ]; then echo "Usage: make $@ INSTR=\"question\" [KEY=key] [K=10] [JSON=path]"; exit 1; fi; \
	cmd="python src/langchain/lc_ask.py --key $(KEY) --mode hybrid --rerank ce --ce-model cross-encoder/ms-marco-MiniLM-L-6-v2 --embed-model BAAI/bge-small-en-v1.5"; \
	if [ -n "$(K)" ]; then cmd="$$cmd --k $(K)"; fi; \
	if [ -n "$(JSON)" ]; then cmd="$$cmd --json $(JSON)"; fi; \
	if [ -n "$$instr" ]; then cmd="$$cmd \"$$instr\""; fi; \
	eval $$cmd

validate-gold: \
	validate-gold-retrieval \
	validate-gold-screening \
	validate-gold-extraction \
	validate-gold-synthesis \
	validate-gold-manuals
	@echo "All gold files validated."

validate-gold-retrieval:
	@python tools/validate_jsonl.py $(RETRIEVAL_SCHEMA) $(RETRIEVAL_DATA)

validate-gold-screening:
	@python tools/validate_jsonl.py $(SCREENING_SCHEMA) $(SCREENING_DATA)

validate-gold-extraction:
	@python tools/validate_jsonl.py $(EXTRACTION_SCHEMA) $(EXTRACTION_DATA)

validate-gold-synthesis:
	@python tools/validate_jsonl.py $(SYNTHESIS_SCHEMA) $(SYNTHESIS_DATA)

validate-gold-manuals:
	@python tools/validate_jsonl.py $(MANUALS_SCHEMA) $(MANUALS_DATA)

# ----- Docker -----

## Build Docker image (DOCKER_IMAGE=rag-writer:latest)
docker-build:
	docker build -t $(DOCKER_IMAGE) --target runner .

## Build base layers (system + python deps) for faster subsequent builds
docker-build-base:
	docker build -t rag-writer-base:py311-slim --target base-sys . \
	  && docker build -t rag-writer-deps:py311-slim --target py-deps .

## Ask a question via Docker
## Usage: make docker-ask "What is ML?" [KEY=science]
docker-ask:
	@query="$(filter-out $@,$(MAKECMDGOALS))"; key="$(KEY)"; \
	if [ -z "$$query" ]; then echo "Usage: make docker-ask \"Your question\" [KEY=key]"; exit 1; fi; \
	if [ -n "$$key" ]; then rk="-e RAG_KEY=$$key"; else rk="-e RAG_KEY"; fi; \
	docker run --rm -it \
	  -v "$$PWD":/app \
	  -e OPENAI_API_KEY \
	  $$rk \
	  $(DOCKER_IMAGE) ask "$$query"

## Build FAISS index via Docker (uses PDFs in ./data_raw)
## Usage: make docker-index [KEY=science]
docker-index:
	@key="$(KEY)"; \
	if [ -n "$$key" ]; then rk="-e RAG_KEY=$$key"; else rk="-e RAG_KEY"; fi; \
	docker run --rm -it \
	  -v "$$PWD":/app \
	  $$rk \
	  $(DOCKER_IMAGE) python src/langchain/lc_build_index.py

## Interactive shell in the container working directory
docker-shell:
	docker run --rm -it \
	  -v "$$PWD":/app \
	  -e OPENAI_API_KEY \
	  -e RAG_KEY \
	  $(DOCKER_IMAGE) bash

## Run full book pipeline via Docker
## Usage:
##   make docker-book-runner BOOK=outlines/converted_structures/my_book.json [OUTPUT=exports/books/my_book.md]
##   make docker-book-runner BOOK=book.json FORCE=1 SKIP_MERGE=1 USE_RAG=1 RAG_KEY=science NUM_PROMPTS=4
docker-book-runner:
	@book="$(BOOK)"; output="$(OUTPUT)"; force="$(FORCE)"; skip_merge="$(SKIP_MERGE)"; \
	use_rag="$(USE_RAG)"; rag_key="$(RAG_KEY)"; num_prompts="$(NUM_PROMPTS)"; \
	if [ -z "$$book" ]; then echo "Usage: make docker-book-runner BOOK=\\\"path/to/book_structure.json\\\" [OUTPUT=\\\"output.md\\\"] [FORCE=1] [SKIP_MERGE=1] [USE_RAG=1] [RAG_KEY=key] [NUM_PROMPTS=4]"; exit 1; fi; \
	cmd="python src/langchain/lc_book_runner.py --book \"$$book\""; \
	if [ -n "$$output" ]; then cmd="$$cmd --output \"$$output\""; fi; \
	if [ -n "$$force" ]; then cmd="$$cmd --force"; fi; \
	if [ -n "$$skip_merge" ]; then cmd="$$cmd --skip-merge"; fi; \
	if [ -n "$$use_rag" ]; then cmd="$$cmd --use-rag"; fi; \
	if [ -n "$$rag_key" ]; then cmd="$$cmd --rag-key \"$$rag_key\""; fi; \
	if [ -n "$$num_prompts" ]; then cmd="$$cmd --num-prompts $$num_prompts"; fi; \
	docker run --rm -it \
	  -v "$$PWD":/app \
	  -e OPENAI_API_KEY \
	  -e RAG_KEY \
	  $(DOCKER_IMAGE) sh -lc "$$cmd"

## Build images via docker compose
compose-build:
	docker compose build

## Build only base layers with compose’s builder
compose-build-base:
	docker build -t rag-writer-base:py311-slim --target base-sys . \
	  && docker build -t rag-writer-deps:py311-slim --target py-deps .

## Ask a question via docker compose
## Usage: make compose-ask "What is ML?" [KEY=science]
compose-ask:
	@query="$(filter-out $@,$(MAKECMDGOALS))"; \
	if [ -z "$$query" ]; then echo "Usage: make compose-ask \"Your question\" [KEY=key]"; exit 1; fi; \
	docker compose run --rm \
	  -e OPENAI_API_KEY \
	  $(if $(KEY),-e RAG_KEY="$(KEY)",-e RAG_KEY) \
	  rag-writer ask "$$query"

## Build FAISS index via docker compose (uses PDFs in ./data_raw)
## Usage: make compose-index [KEY=science]
compose-index:
	docker compose run --rm \
	  $(if $(KEY),-e RAG_KEY="$(KEY)",-e RAG_KEY) \
	  rag-writer python src/langchain/lc_build_index.py

## Interactive shell in the compose service container
compose-shell:
	docker compose run --rm \
	  -e OPENAI_API_KEY \
	  $(if $(KEY),-e RAG_KEY="$(KEY)",-e RAG_KEY) \
	  rag-writer bash

## Run full book pipeline via docker compose
## Usage:
##   make compose-book-runner BOOK=outlines/converted_structures/my_book.json [OUTPUT=exports/books/my_book.md]
##   make compose-book-runner BOOK=book.json FORCE=1 SKIP_MERGE=1 USE_RAG=1 RAG_KEY=science NUM_PROMPTS=4
compose-book-runner:
	@book="$(BOOK)"; output="$(OUTPUT)"; force="$(FORCE)"; skip_merge="$(SKIP_MERGE)"; \
	use_rag="$(USE_RAG)"; rag_key="$(RAG_KEY)"; num_prompts="$(NUM_PROMPTS)"; \
	if [ -z "$$book" ]; then echo "Usage: make compose-book-runner BOOK=\\\"path/to/book_structure.json\\\" [OUTPUT=\\\"output.md\\\"] [FORCE=1] [SKIP_MERGE=1] [USE_RAG=1] [RAG_KEY=key] [NUM_PROMPTS=4]"; exit 1; fi; \
	cmd="python src/langchain/lc_book_runner.py --book \"$$book\""; \
	if [ -n "$$output" ]; then cmd="$$cmd --output \"$$output\""; fi; \
	if [ -n "$$force" ]; then cmd="$$cmd --force"; fi; \
	if [ -n "$$skip_merge" ]; then cmd="$$cmd --skip-merge"; fi; \
	if [ -n "$$use_rag" ]; then cmd="$$cmd --use-rag"; fi; \
	if [ -n "$$rag_key" ]; then cmd="$$cmd --rag-key \"$$rag_key\""; fi; \
	if [ -n "$$num_prompts" ]; then cmd="$$cmd --num-prompts $$num_prompts"; fi; \
	docker compose run --rm \
	  -e OPENAI_API_KEY \
	  $(if $(RAG_KEY),-e RAG_KEY="$(RAG_KEY)",) \
	  rag-writer sh -lc "$$cmd"

# ----- SOPS helpers -----

## Rewrap SOPS file with new recipients from .sops.yaml
## Usage: make sops-updatekeys [FILE=env.json]
sops-updatekeys:
	@file="$(FILE)"; if [ -z "$$file" ]; then file=env.json; fi; \
	if ! command -v sops >/dev/null 2>&1; then echo "sops not found; install sops first"; exit 1; fi; \
	if [ ! -f "$$file" ]; then echo "File not found: $$file"; exit 1; fi; \
	sops updatekeys "$$file"

## Decrypt a SOPS file to stdout (or redirect to a file)
## Usage: make sops-decrypt [FILE=env.json]
sops-decrypt:
	@file="$(FILE)"; if [ -z "$$file" ]; then file=env.json; fi; \
	if ! command -v sops >/dev/null 2>&1; then echo "sops not found; install sops first"; exit 1; fi; \
	if [ ! -f "$$file" ]; then echo "File not found: $$file"; exit 1; fi; \
	sops -d "$$file"

## Print export lines for env.json
## Usage: make sops-env-export [FILE=env.json]
sops-env-export:
	@file="$(FILE)"; if [ -z "$$file" ]; then file=env.json; fi; \
	if ! command -v sops >/dev/null 2>&1; then echo "sops not found; install sops first"; exit 1; fi; \
	if ! command -v jq >/dev/null 2>&1; then echo "jq not found; install jq first"; exit 1; fi; \
	if [ ! -f "$$file" ]; then echo "File not found: $$file"; exit 1; fi; \
	sops -d --output-type json "$$file" | sed -e "s|_pt||g;s|_unencrypted||g" | jq -r 'to_entries[] | "export \(.key)=\(.value|@sh)"'<|MERGE_RESOLUTION|>--- conflicted
+++ resolved
@@ -92,22 +92,17 @@
 
 ## Build FAISS index for LangChain retrieval [KEY=key_name] [SHARD_SIZE=n] [RESUME=0|1]
 lc-index:
-<<<<<<< HEAD
 	@k="$(filter-out $@,$(MAKECMDGOALS))"; \
 	if [ -z "$$k" ]; then k="$(KEY)"; fi; \
 	if [ -z "$$k" ]; then k=default; fi; \
-        $(PY) $(ROOT)/src/langchain/lc_index.py "$$k"
-=======
-        @k="$(filter-out $@,$(MAKECMDGOALS))"; \
-        shard_size="$(SHARD_SIZE)"; \
-        resume="$(RESUME)"; \
-        if [ -z "$$k" ]; then k="$(KEY)"; fi; \
-        if [ -z "$$k" ]; then k=default; fi; \
-        cmd="$(PY) $(ROOT)/src/langchain/lc_build_index.py \"$$k\""; \
-        if [ -n "$$shard_size" ]; then cmd="$$cmd --shard-size \"$$shard_size\""; fi; \
-        if [ -n "$$resume" ]; then cmd="$$cmd --resume \"$$resume\""; fi; \
-        eval $$cmd
->>>>>>> daa797fd
+  shard_size="$(SHARD_SIZE)"; \
+  resume="$(RESUME)"; \
+  if [ -z "$$k" ]; then k="$(KEY)"; fi; \
+  if [ -z "$$k" ]; then k=default; fi; \
+  cmd="$(PY) $(ROOT)/src/langchain/lc_build_index.py \"$$k\""; \
+  if [ -n "$$shard_size" ]; then cmd="$$cmd --shard-size \"$$shard_size\""; fi; \
+  if [ -n "$$resume" ]; then cmd="$$cmd --resume \"$$resume\""; fi; \
+  eval $$cmd
 
 ## Ask questions using LangChain RAG system
 ## Usage:
