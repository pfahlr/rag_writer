--- conflicted
+++ resolved
@@ -92,17 +92,6 @@
 
 ## Build FAISS index for LangChain retrieval [KEY=key_name] [SHARD_SIZE=n] [RESUME=1]
 lc-index:
-<<<<<<< HEAD
-        @k="$(filter-out $@,$(MAKECMDGOALS))"; \
-        shard_size="$(SHARD_SIZE)"; \
-        resume="$(RESUME)"; \
-        if [ -z "$$k" ]; then k="$(KEY)"; fi; \
-        if [ -z "$$k" ]; then k=default; fi; \
-        cmd="$(PY) $(ROOT)/src/langchain/lc_build_index.py \"$$k\""; \
-        if [ -n "$$shard_size" ]; then cmd="$$cmd --shard-size \"$$shard_size\""; fi; \
-        if [ -n "$$resume" ]; then cmd="$$cmd --resume"; fi; \
-        eval $$cmd
-=======
 	@k="$(filter-out $@,$(MAKECMDGOALS))"; \
 	shard_size="$(SHARD_SIZE)"; \
 	resume="$(RESUME)"; \
@@ -112,7 +101,6 @@
 	if [ -n "$$shard_size" ]; then cmd="$$cmd --shard-size \"$$shard_size\""; fi; \
 	if [ -n "$$resume" ]; then cmd="$$cmd --resume \"$$resume\""; fi; \
 	eval $$cmd
->>>>>>> e2ece127
 
 ## Ask questions using LangChain RAG system
 ## Usage:
