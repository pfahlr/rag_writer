--- conflicted
+++ resolved
@@ -248,20 +248,14 @@
         help="Question to ask (overrides positional QUESTION)",
     )
     parser.add_argument("--json", dest="json_path", help="JSON job file containing 'question'")
-<<<<<<< HEAD
-=======
-
->>>>>>> 550bea6d
+
     key_group = parser.add_mutually_exclusive_group(required=True)
     key_group.add_argument("--key", help="collection key used at index time")
     key_group.add_argument(
         "--index",
         dest="index_path",
-<<<<<<< HEAD
-        help="Path to a FAISS index directory (faiss_<KEY>__<MODEL>[_repacked])",
-=======
+
         help="Path to FAISS index directory (faiss_<key>__<embed_model>)",
->>>>>>> 550bea6d
     )
     parser.add_argument("--embed-model", default="BAAI/bge-small-en-v1.5")
 
@@ -336,11 +330,10 @@
     index_dir = Path(args.index_dir).expanduser()
 
     docs: list[Document] | None = None
-<<<<<<< HEAD
+
     key_safe: str | None = _fs_safe(args.key) if args.key else None
-=======
+
     key_arg = args.key
-    key_safe = _fs_safe(key_arg) if key_arg else None
     expected_chunks, base_dir, repacked_dir, key_safe = _prepare_index_locations(
         key_safe=key_safe,
         index_path=args.index_path,
@@ -350,7 +343,7 @@
     )
 
     # Prefer a repacked/merged index if available
->>>>>>> 550bea6d
+
     faiss_dir: Path | None = None
     expected_chunks: Path | None = None
 
@@ -414,20 +407,16 @@
             f"[lc_ask] chunks not found: {expected_chunks} – run lc_build_index for KEY={args.key}"
         )
     else:
-<<<<<<< HEAD
         if expected_chunks is None:
             raise SystemExit(
                 f"[lc_ask] chunks not found for index at {faiss_dir}. Provide --chunks-file"
             )
+        key_hint = key_arg or (key_safe if key_safe is not None else str(faiss_dir))
         display_key = args.key if args.key else key_safe
-        raise SystemExit(
-            f"[lc_ask] chunks not found: {expected_chunks} – run lc_build_index for KEY={display_key}"
-=======
-        key_hint = key_arg or (key_safe if key_safe is not None else str(faiss_dir))
         raise SystemExit(
             "[lc_ask] chunks not found: "
             f"{expected_chunks} – run lc_build_index for {key_hint}"
->>>>>>> 550bea6d
+
         )
 
  
