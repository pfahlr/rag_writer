#!/usr/bin/env python3
"""Simple LangChain RAG ask CLI."""

from __future__ import annotations

import argparse
import json
import os
import re
import sys
import time
from pathlib import Path

from langchain_core.documents import Document
from langchain_community.vectorstores import FAISS
# Prefer langchain-huggingface (new home), fallback to community
try:
    from langchain_huggingface import HuggingFaceEmbeddings  # type: ignore
except ImportError:
    from langchain_community.embeddings import HuggingFaceEmbeddings
from langchain_openai import ChatOpenAI
from langchain.chains import RetrievalQA

# Ensure project root ('/app') is on sys.path so we can import 'src.*'
project_root = Path(__file__).resolve().parents[2]
sys.path.insert(0, str(project_root))

from src.langchain.retriever_factory import make_retriever
from src.langchain.trace import configure_emitter
def _fs_safe(value: str) -> str:
    """Return a filesystem-safe slug for embedding model names."""

    return re.sub(r"[^a-zA-Z0-9._-]+", "-", value)


ROOT = project_root

MODES_REQUIRING_CHUNKS = {"bm25", "hybrid", "parent", "hybrid+compression"}


def _resolve_paths(
    key: str,
    embed_model: str,
    *,
    chunks_dir: Path,
    index_dir: Path,
) -> tuple[Path, Path, Path]:
    """Derive chunk metadata and FAISS directories based on CLI arguments.

    The ``key`` argument should already be sanitized via :func:`_fs_safe` to
    mirror how index directories are named on disk.
    """

    chunk_path = Path(chunks_dir) / f"lc_chunks_{key}.jsonl"
    base_dir = Path(index_dir) / f"faiss_{key}__{_fs_safe(embed_model)}"
    repacked_dir = base_dir.parent / f"{base_dir.name}_repacked"
    return chunk_path, base_dir, repacked_dir


def _infer_key_from_index_dir(index_dir: Path, embed_model: str) -> str | None:
    """Infer the collection key from an index directory name."""

    name = index_dir.name
    if name.endswith("_repacked"):
        name = name[: -len("_repacked")]

    prefix = "faiss_"
    if not name.startswith(prefix):
        return None

    embed_safe = _fs_safe(embed_model)
    marker = f"__{embed_safe}"
    if not name.endswith(marker):
        return None

    key_part = name[len(prefix) : -len(marker)]
    return key_part or None


def _prepare_index_locations(
    *,
    key_safe: str | None,
    index_path: str | None,
    embed_model: str,
    chunks_dir: Path,
    index_dir: Path,
) -> tuple[Path, Path, Path, str | None]:
    """Derive expected chunk path and FAISS directories based on CLI arguments."""

    if index_path:
        faiss_dir = Path(index_path).expanduser()
        if not faiss_dir.exists():
            raise SystemExit(f"[lc_ask] Provided --index directory not found: {faiss_dir}")

        base_dir = faiss_dir
        repacked_dir = faiss_dir.parent / f"{faiss_dir.name}_repacked"
        if faiss_dir.name.endswith("_repacked"):
            base_dir = faiss_dir.with_name(faiss_dir.name[: -len("_repacked")])
            repacked_dir = faiss_dir

        inferred_key = _infer_key_from_index_dir(base_dir, embed_model)
        key_safe = key_safe or inferred_key
        expected_chunks = (
            chunks_dir / f"lc_chunks_{key_safe}.jsonl"
            if key_safe
            else base_dir / "lc_chunks.jsonl"
        )
        return expected_chunks, base_dir, repacked_dir, key_safe

    if key_safe is None:
        raise SystemExit("[lc_ask] Either --key or --index must be provided")

    expected_chunks, base_dir, repacked_dir = _resolve_paths(
        key=key_safe,
        embed_model=embed_model,
        chunks_dir=chunks_dir,
        index_dir=index_dir,
    )
    return expected_chunks, base_dir, repacked_dir, key_safe


def _get_embedding_dimension(embedder: HuggingFaceEmbeddings) -> int | None:
    """Return the output dimension for a HuggingFace embedding model."""

    client = getattr(embedder, "client", None)
    if client is None:
        return None

    getter = getattr(client, "get_sentence_embedding_dimension", None)
    if callable(getter):
        try:
            return int(getter())
        except Exception:
            return None

    # Fallback for SentenceTransformer-like clients that expose `embedding_dim`
    dim = getattr(client, "embedding_dim", None)
    if isinstance(dim, int):
        return dim

    return None


def _validate_index_embedding_compatibility(
    embedder: HuggingFaceEmbeddings, vectorstore: FAISS, index_path: Path
) -> None:
    """Ensure the FAISS index dimension matches the embedding model output."""

    index_dim = getattr(getattr(vectorstore, "index", None), "d", None)
    embed_dim = _get_embedding_dimension(embedder)

    if index_dim is None or embed_dim is None:
        return

    if index_dim != embed_dim:
        model_name = getattr(embedder, "model_name", "(unknown)")
        raise SystemExit(
            "[lc_ask] Embedding dimension mismatch: "
            f"index at {index_path} expects dimension {index_dim}, "
            f"but embedding model '{model_name}' produces {embed_dim}.\n"
            "  • Pass --embed-model with the model used to build the index, "
            "or rebuild the index for the requested model."
        )


def _load_chunks_jsonl(path: Path) -> list[Document]:
    docs = []
    with path.open("r", encoding="utf-8") as f:
        for line in f:
            rec = json.loads(line)
            docs.append(Document(page_content=rec["text"], metadata=rec.get("metadata", {})))
    return docs


def _locate_chunks_file(
    *,
    explicit_path: str | None,
    chunks_dir: Path,
    key_safe: str | None,
    index_dir: Path | None,
) -> Path | None:
    if explicit_path:
        candidate = Path(explicit_path).expanduser()
        if not candidate.exists():
            raise SystemExit(f"[lc_ask] chunks file not found: {candidate}")
        return candidate
    if key_safe:
        candidate = chunks_dir / f"lc_chunks_{key_safe}.jsonl"
        if candidate.exists():
            return candidate
    if index_dir is not None:
        for pattern in ("lc_chunks_*.jsonl", "*.jsonl"):
            matches = sorted(index_dir.glob(pattern))
            if matches:
                return matches[0]
    return None


def _extract_docs_from_vectorstore(vectorstore) -> list[Document] | None:
    docstore = getattr(vectorstore, "docstore", None)
    if docstore is None:
        return None
    records = None
    if hasattr(docstore, "_dict"):
        records = list(getattr(docstore, "_dict").values())
    elif hasattr(docstore, "values"):
        records = list(docstore.values())
    if not records:
        return None
    docs: list[Document] = []
    for item in records:
        if isinstance(item, Document):
            docs.append(item)
        elif isinstance(item, dict) and "page_content" in item:
            docs.append(
                Document(
                    page_content=item["page_content"],
                    metadata=item.get("metadata", {}),
                )
            )
    return docs or None


def main():
    root = Path(__file__).resolve().parents[2]

    parser = argparse.ArgumentParser()
    parser.add_argument("question", nargs="?", metavar="QUESTION", help="Question to ask")
    parser.add_argument(
        "-q",
        "--question",
        dest="question_opt",
        help="Question to ask (overrides positional QUESTION)",
    )
    parser.add_argument("--json", dest="json_path", help="JSON job file containing 'question'")

    key_group = parser.add_mutually_exclusive_group(required=True)
    key_group.add_argument("--key", help="collection key used at index time")
    key_group.add_argument(
        "--index",
        dest="index_path",
        help="Path to FAISS index directory (faiss_<key>__<embed_model>)",
    )
    parser.add_argument("--embed-model", default="BAAI/bge-small-en-v1.5")

    parser.add_argument(
        "--mode",
        default="faiss",
        choices=[
            "faiss",
            "bm25",
            "hybrid",
            "parent",
            "faiss+compression",
            "hybrid+compression",
        ],
    )
    parser.add_argument("--rerank", default="none", choices=["none", "ce"])
    parser.add_argument("--ce-model", default="cross-encoder/ms-marco-MiniLM-L-6-v2")
    parser.add_argument("--k", type=int, default=10)
    parser.add_argument("--trace", action="store_true", help="Emit TRACE events to stderr")
    parser.add_argument(
        "--trace-file",
        help="Optional path to tee TRACE events to disk",
    )
    parser.add_argument(
        "--chunks-dir",
        default=str(root / "data_processed"),
        help="Directory containing lc_build_index chunk outputs",
    )
    parser.add_argument(
        "--chunks-file",
        dest="chunks_file",
        help="Explicit path to chunk JSONL (overrides --chunks-dir lookup)",
    )

    parser.add_argument(
        "--input-dir",
        type=str,
        default=str(ROOT / "data_raw"),
        help="Path to directory containing source files for index",
    )

    parser.add_argument(
        "--index-dir",
        dest="index_dir",
        type=str,
        default=str(ROOT / "storage"),
        help=(
            "Path to directory containing index directories (i.e., storage) not "
            "individual index directories, the collection of them"
        ),
    )
    args = parser.parse_args()

    emitter = configure_emitter(args.trace, trace_file=args.trace_file)
    qid = os.getenv("TRACE_QID")

    if args.json_path:
        with open(args.json_path, "r", encoding="utf-8") as f:
            job = json.load(f)
        question = (
            job.get("instruction")
            or job.get("question")
            or job.get("prompt")
            or ""
        )
    else:
        question = args.question_opt or args.question or ""
    if not question:
        raise SystemExit("No question provided")

    chunks_dir = Path(args.chunks_dir).expanduser()
    index_dir = Path(args.index_dir).expanduser()

    docs: list[Document] | None = None
    key_arg = args.key
    key_safe = _fs_safe(key_arg) if key_arg else None
    expected_chunks, base_dir, repacked_dir, key_safe = _prepare_index_locations(
        key_safe=key_safe,
        index_path=args.index_path,
        embed_model=args.embed_model,
        chunks_dir=chunks_dir,
        index_dir=index_dir,
    )

    # Prefer a repacked/merged index if available
    faiss_dir: Path | None = None
    for cand in (repacked_dir, base_dir):
        if (cand / "index.faiss").exists():
            faiss_dir = cand
            break

    if faiss_dir is None:
        if base_dir.exists():
            shards = [p for p in base_dir.iterdir() if p.is_dir()]
            if shards:
                raise SystemExit(
                    f"[lc_ask] FAISS shards found but no merged index: {base_dir}\n"
                    "  • Merge shards before querying (merge step not completed)"
                )
        raise SystemExit(
            "[lc_ask] FAISS dir not found: "
            f"{base_dir} (or repacked: {repacked_dir}).\n"
            f"  • If you upgraded LangChain, try: make repack-faiss KEY={args.key} EMBED_MODEL={args.embed_model}\n"
            f"  • Or rebuild the index: python src/langchain/lc_build_index.py {args.key}"
        )

    chunks_path = _locate_chunks_file(
        explicit_path=args.chunks_file,
        chunks_dir=chunks_dir,
        key_safe=key_safe,
        index_dir=faiss_dir,
    )
    if chunks_path is not None:
        docs = _load_chunks_jsonl(chunks_path)
<<<<<<< HEAD
    elif args.mode in MODES_REQUIRING_CHUNKS:
=======
    else:
        key_hint = key_arg or (key_safe if key_safe is not None else str(faiss_dir))
>>>>>>> 7599f0d8
        raise SystemExit(
            "[lc_ask] chunks not found: "
            f"{expected_chunks} – run lc_build_index for {key_hint}"
        )
 
    embedder = HuggingFaceEmbeddings(model_name=args.embed_model)
    vectorstore = FAISS.load_local(
        str(faiss_dir), embeddings=embedder, allow_dangerous_deserialization=True
    )
    _validate_index_embedding_compatibility(embedder, vectorstore, faiss_dir)

    if docs is None:
        docs = _extract_docs_from_vectorstore(vectorstore)

    docs_for_retriever = docs or []
    if not docs_for_retriever and args.mode in MODES_REQUIRING_CHUNKS:
        raise SystemExit(
            f"[lc_ask] Document chunks required for mode '{args.mode}'. Provide --key or --chunks-file"
        )

    retriever = make_retriever(
        mode=args.mode,
        vectorstore=vectorstore,
        docs=docs_for_retriever,
        k=args.k,
        rerank=(None if args.rerank == "none" else args.rerank),
        ce_model=args.ce_model,
        trace_emitter=emitter,
        trace_context={"qid": qid, "backend": args.mode, "top_k": args.k},
    )

    llm = ChatOpenAI(temperature=0)
    chain = RetrievalQA.from_chain_type(
        llm,
        retriever=retriever,
        return_source_documents=True,
    )

    with emitter:
        span_id = emitter.make_span("llm.ask") if emitter.enabled else None
        if emitter.enabled:
            emitter.emit(
                {
                    "qid": qid,
                    "span": span_id,
                    "parent": "root",
                    "role": "user",
                    "type": "llm.prompt",
                    "name": "langchain.RetrievalQA",
                    "detail": {
                        "model": getattr(llm, "model_name", "unknown"),
                        "messages": [
                            {"role": "system", "content": "RetrievalQA"},
                            {"role": "user", "content": question},
                        ],
                        "params": {"temperature": getattr(llm, "temperature", None)},
                    },
                }
            )
        start = time.perf_counter()
        result = chain.invoke({"query": question})
        latency_ms = (time.perf_counter() - start) * 1000
        answer = result["result"]
        if emitter.enabled:
            emitter.emit(
                {
                    "qid": qid,
                    "span": span_id,
                    "parent": "root",
                    "role": "assistant",
                    "type": "llm.completion",
                    "name": "langchain.RetrievalQA",
                    "detail": {"content": answer, "finish_reason": "stop"},
                    "metrics": {"latency_ms": round(latency_ms, 2)},
                }
            )
    sources = result.get("source_documents", [])

    output = {
        "answer": answer,
        "sources": [
            {"text": d.page_content, "metadata": d.metadata} for d in sources
        ],
    }
    print(json.dumps(output, ensure_ascii=False, indent=2))


if __name__ == "__main__":
    main()<|MERGE_RESOLUTION|>--- conflicted
+++ resolved
@@ -354,16 +354,18 @@
     )
     if chunks_path is not None:
         docs = _load_chunks_jsonl(chunks_path)
-<<<<<<< HEAD
+
     elif args.mode in MODES_REQUIRING_CHUNKS:
-=======
+       raise SystemExit(
+            f"[lc_ask] chunks not found: {expected_chunks} – run lc_build_index for KEY={args.key}"
+        )
     else:
         key_hint = key_arg or (key_safe if key_safe is not None else str(faiss_dir))
->>>>>>> 7599f0d8
         raise SystemExit(
             "[lc_ask] chunks not found: "
             f"{expected_chunks} – run lc_build_index for {key_hint}"
         )
+
  
     embedder = HuggingFaceEmbeddings(model_name=args.embed_model)
     vectorstore = FAISS.load_local(
