# arXiv API Documentation

[See the entire API documentation site here](https://info.arxiv.org/help/api/user-manual.html)

The arXiv API provides programmatic access to hundreds of thousands of e-prints hosted on [arXiv.org](http://arxiv.org). Results are returned in **Atom 1.0 XML format**, which makes them easy for programs to parse.

---

## 🔍 API QuickStart

* Base URL:

  ```
  http://export.arxiv.org/api/query
  ```
* Example (search for articles containing *electron*):

  ```
  http://export.arxiv.org/api/query?search_query=all:electron
  ```
* Combine terms:

  ```
  http://export.arxiv.org/api/query?search_query=all:electron+AND+all:proton
  ```

---

## 📑 Query Parameters

| Name           | Type    | Default    | Required | Description                                                   |
| -------------- | ------- | ---------- | -------- | ------------------------------------------------------------- |
| `search_query` | string  | None       | No       | Query string (fielded or free text)                           |
| `id_list`      | string  | None       | No       | Comma-delimited list of arXiv IDs                             |
| `start`        | integer | 0          | No       | Index of first result (0-based)                               |
| `max_results`  | integer | 10         | No       | Number of results to return (max 2000 per request, 30k total) |
| `sortBy`       | string  | relevance  | No       | `relevance`, `lastUpdatedDate`, `submittedDate`               |
| `sortOrder`    | string  | descending | No       | `ascending` or `descending`                                   |

---

## 🔎 search\_query Construction

Each article is divided into searchable fields. Use prefixes to target them:

| Prefix | Field                              |
| ------ | ---------------------------------- |
| `ti`   | Title                              |
| `au`   | Author                             |
| `abs`  | Abstract                           |
| `co`   | Comment                            |
| `jr`   | Journal Reference                  |
| `cat`  | Subject Category                   |
| `rn`   | Report Number                      |
| `id`   | Identifier (use `id_list` instead) |
| `all`  | All fields                         |

### Examples

* All articles by Adrian Del Maestro:

  ```
  search_query=au:del_maestro
  ```
* Works with "checkerboard" in title:

  ```
  search_query=ti:checkerboard
  ```
* Filter with Boolean logic:

  ```
  search_query=au:del_maestro+AND+ti:checkerboard
  search_query=au:del_maestro+ANDNOT+ti:checkerboard
  search_query=au:del_maestro+ANDNOT+(ti:checkerboard+OR+ti:Pyrochlore)
  search_query=au:del_maestro+AND+ti:"quantum criticality"
  ```

---

## 📄 Pagination

Use `start` and `max_results` for paging:

```
http://export.arxiv.org/api/query?search_query=all:electron&start=0&max_results=10
http://export.arxiv.org/api/query?search_query=all:electron&start=10&max_results=10
```

⚠️ Notes:

* Max per request: 2000 results
* Max total: 30,000 results
* Insert **3-second delay** between requests to be polite

---

## 🗂️ Response Format (Atom 1.0)

Every response is an Atom `<feed>` with metadata and one or more `<entry>` elements.

### Feed Metadata

* `<title>` – Canonicalized query string
* `<id>` – Unique query ID
* `<updated>` – Last updated (midnight daily)
* `<link>` – Canonical query URL
* `<opensearch:totalResults>` – Total results count
* `<opensearch:startIndex>` – Start index
* `<opensearch:itemsPerPage>` – Results per page

### Entry Metadata

* `<title>` – Article title
* `<id>` – Article URL (abs page)
* `<published>` – Date first submitted
* `<updated>` – Date this version submitted
* `<summary>` – Abstract
* `<author>` – Author(s); optional `<arxiv:affiliation>`
* `<link>` – Links to abstract, PDF, and DOI
* `<category>` – Subject classifications
* `<arxiv:primary_category>` – Primary subject class
* `<arxiv:comment>` – Author comments
* `<arxiv:journal_ref>` – Journal reference
* `<arxiv:doi>` – DOI if available

---

## ⚠️ Errors

Errors are also returned as Atom feeds. Examples:

| Query                       | Error                           |
| --------------------------- | ------------------------------- |
| `?start=not_an_int`         | start must be an integer        |
| `?start=-1`                 | start must be >= 0              |
| `?max_results=not_an_int`   | max\_results must be an integer |
| `?max_results=-1`           | max\_results must be >= 0       |
| `?id_list=1234.1234`        | malformed id                    |
| `?id_list=cond—mat/0709123` | malformed id                    |

---

## 🖥️ Code Examples

### Python 3

```python
import urllib.request as libreq

url = "http://export.arxiv.org/api/query?search_query=all:electron&start=0&max_results=1"
with libreq.urlopen(url) as response:
    data = response.read()
print(data)
```

### Ruby

```ruby
require 'net/http'
require 'uri'

url = URI.parse('http://export.arxiv.org/api/query?search_query=all:electron&start=0&max_results=1')
res = Net::HTTP.get_response(url)
puts res.body
```

### PHP

```php
<?php
$url = 'http://export.arxiv.org/api/query?search_query=all:electron&start=0&max_results=1';
$response = file_get_contents($url);
print_r($response);
?>
```

---

# 📑 Quick Reference Cheat Sheet

## Core Params

| Param          | Description                                          |
| -------------- | ---------------------------------------------------- |
| `search_query` | Query string (with field prefixes and Boolean logic) |
| `id_list`      | Comma-separated arXiv IDs                            |
| `start`        | Start index (0-based)                                |
| `max_results`  | Number of results (≤2000 per request, ≤30k total)    |
| `sortBy`       | `relevance`, `lastUpdatedDate`, `submittedDate`      |
| `sortOrder`    | `ascending`, `descending`                            |

## Field Prefixes

* `ti:` Title
* `au:` Author
* `abs:` Abstract
* `co:` Comment
* `jr:` Journal Reference
* `cat:` Category
* `rn:` Report Number
* `all:` All fields

## Boolean Operators

* `AND`
* `OR`
* `ANDNOT`

## Grouping

* Parentheses: `%28 ... %29`
* Quotes: `%22phrase here%22`
* Spaces: `+`

## Versioning

* Use `id_list=cond-mat/0207270` for latest version
* Use `id_list=cond-mat/0207270v1` for specific version

<<<<<<< HEAD
---

## 🔄 Integration Notes

The metadata scanner uses the [arXiv API](https://arxiv.org/help/api/user-manual)
as a fallback when a DOI cannot be resolved via Crossref. The API is queried at
`https://export.arxiv.org/api/query` with the `id_list` parameter set to the arXiv
identifier extracted from a DOI such as `10.48550/arXiv.XXXX`.

The response is an Atom feed. The scanner parses the first entry to obtain
fields such as title, authors, publication date, and DOI.
=======
## 🧩 Integration Notes

The metadata scanner uses the [arXiv API](https://arxiv.org/help/api/user-manual) as a
fallback when a DOI cannot be resolved via Crossref. The API is queried at
`https://export.arxiv.org/api/query` with the `id_list` parameter set to the arXiv
identifier extracted from a DOI such as `10.48550/arXiv.XXXX`.

Because the response is an Atom feed, the scanner parses the first `<entry>` element to
obtain fields including title, authors, publication date, and DOI.
>>>>>>> 35aef89e
<|MERGE_RESOLUTION|>--- conflicted
+++ resolved
@@ -218,8 +218,6 @@
 * Use `id_list=cond-mat/0207270` for latest version
 * Use `id_list=cond-mat/0207270v1` for specific version
 
-<<<<<<< HEAD
----
 
 ## 🔄 Integration Notes
 
@@ -230,7 +228,7 @@
 
 The response is an Atom feed. The scanner parses the first entry to obtain
 fields such as title, authors, publication date, and DOI.
-=======
+
 ## 🧩 Integration Notes
 
 The metadata scanner uses the [arXiv API](https://arxiv.org/help/api/user-manual) as a
@@ -240,4 +238,3 @@
 
 Because the response is an Atom feed, the scanner parses the first `<entry>` element to
 obtain fields including title, authors, publication date, and DOI.
->>>>>>> 35aef89e
