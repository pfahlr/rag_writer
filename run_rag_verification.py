--- conflicted
+++ resolved
@@ -38,6 +38,7 @@
 }
 
 ANSI_RE = re.compile(r"\x1B\[[0-?]*[ -/]*[@-~]")
+_FLAG_PATTERN = re.compile(r"(?<![\w-])(-{1,2}[A-Za-z0-9][A-Za-z0-9-]*)(?![\w-])")
 
 
 def _pdf_escape(text: str) -> str:
@@ -572,7 +573,6 @@
     return questions
 
 
-<<<<<<< HEAD
 def script_base_command(script: Path) -> list[str]:
     """Return the appropriate Python invocation for a script path."""
 
@@ -588,14 +588,9 @@
         return [sys.executable, "-m", module]
 
     return [sys.executable, str(script)]
-=======
-_FLAG_PATTERN = re.compile(r"(?<![\w-])(-{1,2}[A-Za-z0-9][A-Za-z0-9-]*)(?![\w-])")
-
 
 def _advertised_flags(help_text: str) -> set[str]:
     return {match.group(1) for match in _FLAG_PATTERN.finditer(help_text)}
->>>>>>> 7599f0d8
-
 
 @lru_cache(maxsize=None)
 def script_help_text(script: Path) -> str:
@@ -646,13 +641,10 @@
     If the script advertises a question flag, use it; otherwise pass the prompt positionally.
     """
 
-<<<<<<< HEAD
+
     argv: List[str] = [*script_base_command(script), *base_args]
     flag = _script_supports_flag(script, ["--question", "-q"])
-=======
-    argv: List[str] = [sys.executable, str(script), *base_args]
-    flag = determine_flag(script, ["--question", "-q"])
->>>>>>> 7599f0d8
+
     if flag:
         argv.extend([flag, prompt])
     else:
