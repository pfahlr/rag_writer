#!/usr/bin/env python3
"""Verification harness that shells out to the RAG CLI stack."""

from __future__ import annotations

import argparse
import json
from io import BytesIO
import os
import re
import shlex
import shutil
import subprocess
import sys
import threading
from dataclasses import dataclass, field
from functools import lru_cache
from pathlib import Path
from typing import Iterable, Sequence, Optional, List

from rich.console import Console
from rich.panel import Panel
from rich.table import Table
from rich.text import Text

import yaml

from src.langchain.trace import TRACE_PREFIX, redact as trace_redact


SUPPORTED_TYPES = {
    "direct",
    "ambiguous",
    "synthesis",
    "conflict",
    "freshness",
    "multiturn",
}

ANSI_RE = re.compile(r"\x1B\[[0-?]*[ -/]*[@-~]")
_FLAG_PATTERN = re.compile(r"(?<![\w-])(-{1,2}[A-Za-z0-9][A-Za-z0-9-]*)(?![\w-])")


def _pdf_escape(text: str) -> str:
    return text.replace("\\", "\\\\").replace("(", "\\(").replace(")", "\\)")


def _build_pdf_stream(markdown_text: str) -> bytes:
    lines = markdown_text.replace("\r", "").split("\n")
    if not lines:
        lines = [""]

    content_lines = ["BT", "/F1 12 Tf", "72 720 Td"]
    first = True
    for line in lines:
        escaped = _pdf_escape(line)
        if first:
            first = False
        else:
            content_lines.append("T*")
        content_lines.append(f"({escaped}) Tj")
    content_lines.append("ET")

    stream = "\n".join(content_lines).encode("utf-8")

    buffer = BytesIO()
    buffer.write(b"%PDF-1.4\n%\xe2\xe3\xcf\xd3\n")

    offsets: list[int] = []

    def write_object(object_id: int, payload: bytes) -> None:
        offsets.append(buffer.tell())
        buffer.write(f"{object_id} 0 obj\n".encode("ascii"))
        buffer.write(payload)
        buffer.write(b"\nendobj\n")

    write_object(1, b"<< /Type /Catalog /Pages 2 0 R >>")
    write_object(2, b"<< /Type /Pages /Kids [3 0 R] /Count 1 >>")
    write_object(
        3,
        (
            b"<< /Type /Page /Parent 2 0 R /MediaBox [0 0 612 792] "
            b"/Contents 4 0 R /Resources << /Font << /F1 5 0 R >> >> >>"
        ),
    )
    write_object(
        4,
        b"<< /Length "
        + str(len(stream)).encode("ascii")
        + b" >>\nstream\n"
        + stream
        + b"\nendstream",
    )
    write_object(5, b"<< /Type /Font /Subtype /Type1 /BaseFont /Helvetica >>")

    xref_offset = buffer.tell()
    buffer.write(f"xref\n0 {len(offsets) + 1}\n".encode("ascii"))
    buffer.write(b"0000000000 65535 f \n")
    for offset in offsets:
        buffer.write(f"{offset:010d} 00000 n \n".encode("ascii"))

    buffer.write(
        (
            b"trailer\n<< /Size "
            + str(len(offsets) + 1).encode("ascii")
            + b" /Root 1 0 R >>\nstartxref\n"
        )
    )
    buffer.write(str(xref_offset).encode("ascii") + b"\n%%EOF\n")
    return buffer.getvalue()


def prepare_pdf_corpus(markdown_dir: Path, output_dir: Path) -> list[Path]:
    """Render Markdown files into a simple PDF corpus for verification runs."""

    markdown_dir = Path(markdown_dir)
    output_dir = Path(output_dir)

    if not markdown_dir.is_dir():
        raise FileNotFoundError(f"Markdown directory not found: {markdown_dir}")

    markdown_files = sorted(
        p for p in markdown_dir.iterdir() if p.is_file() and p.suffix.lower() == ".md"
    )
    if not markdown_files:
        raise FileNotFoundError("No markdown files found to convert into PDFs")

    output_dir.mkdir(parents=True, exist_ok=True)

    generated: list[Path] = []
    for md_path in markdown_files:
        text = md_path.read_text(encoding="utf-8")
        pdf_bytes = _build_pdf_stream(text)
        pdf_path = output_dir / f"{md_path.stem}.pdf"
        pdf_path.write_bytes(pdf_bytes)
        generated.append(pdf_path)

    return generated


class TraceRecorder:
    def __init__(
        self,
        *,
        enabled: bool,
        directory: Path,
        console: Console | None,
        redact: bool,
        include_context: bool,
    ) -> None:
        self.enabled = enabled
        self.directory = directory
        self.console = console
        self.redact = redact
        self.include_context = include_context
        self.events: list[dict] = []
        self.events_by_qid: dict[str, list[dict]] = {}
        self._file_handles: dict[str, object] = {}
        self.master_path = directory / "all.ndjson"
        directory.mkdir(parents=True, exist_ok=True)
        if enabled:
            self._master_handle = self.master_path.open("w", encoding="utf-8")
        else:
            self._master_handle = None
            self.master_path.touch()

    def close(self) -> None:
        if self._master_handle:
            self._master_handle.close()
        for handle in self._file_handles.values():
            try:
                handle.close()
            except Exception:  # pragma: no cover - defensive
                pass
        self._file_handles.clear()

    def handle_event(self, event: dict, *, default_qid: str | None = None) -> None:
        if not self.enabled:
            return
        payload = dict(event)
        qid = payload.get("qid") or default_qid or "general"
        payload["qid"] = qid
        if self.redact:
            payload = trace_redact(payload)
        line = json.dumps(payload, ensure_ascii=False)
        if self._master_handle:
            self._master_handle.write(line + "\n")
            self._master_handle.flush()
        file_handle = self._file_handles.get(qid)
        if file_handle is None:
            path = self.directory / f"{qid}.ndjson"
            file_handle = path.open("a", encoding="utf-8")
            self._file_handles[qid] = file_handle
        file_handle.write(line + "\n")
        file_handle.flush()
        self.events.append(payload)
        self.events_by_qid.setdefault(qid, []).append(payload)
        if self.console:
            self._render_event(payload)

    def start_question(self, question: Question) -> None:
        if not self.enabled or not self.console:
            return
        title = f"{question.qid} — {question.prompt}"
        self.console.print(
            Panel(Text(title), title="Question", expand=False, border_style="cyan")
        )

    def _render_event(self, event: dict) -> None:
        qid = event.get("qid", "general")
        event_type = event.get("type", "")
        name = event.get("name", "")
        detail = event.get("detail") or {}
        metrics = event.get("metrics") or {}
        lines: list[str] = []
        if event_type == "llm.prompt" and isinstance(detail, dict):
            messages = detail.get("messages", [])
            for msg in messages:
                if isinstance(msg, dict):
                    role = msg.get("role", "")
                    content = (msg.get("content", "") or "")[:500]
                    lines.append(f"{role}: {content}")
        elif event_type == "llm.completion" and isinstance(detail, dict):
            content = (detail.get("content", "") or "")[:500]
            lines.append(content)
        elif event_type == "vector.query" and isinstance(detail, dict):
            query_text = (detail.get("query_text", "") or "")[:500]
            backend = detail.get("backend")
            lines.append(
                f"backend={backend}, top_k={detail.get('top_k')}\n{query_text}"
            )
        elif event_type == "vector.results" and isinstance(detail, dict):
            hits = detail.get("hits", [])
            table = Table(show_header=True, header_style="bold", expand=False)
            table.add_column("Rank", justify="right")
            table.add_column("Doc ID")
            table.add_column("Score")
            for hit in hits[:5]:
                if isinstance(hit, dict):
                    table.add_row(
                        str(hit.get("rank") or ""),
                        str(hit.get("doc_id") or ""),
                        str(hit.get("score") or ""),
                    )
                    if self.include_context:
                        snippet = hit.get("text") or hit.get("snippet") or ""
                        if snippet:
                            lines.append(snippet[:400])
            if hits:
                self.console.print(table)
        elif isinstance(detail, dict) and detail:
            lines.append(json.dumps(detail, ensure_ascii=False)[:500])
        text_lines = "\n".join(lines)
        metrics_line = ""
        if metrics:
            metrics_line = " | " + ", ".join(
                f"{key}={value}" for key, value in metrics.items() if value is not None
            )
        body = Text(text_lines or name or event_type)
        title = f"{qid} — {event_type}{metrics_line}"
        self.console.print(Panel(body, title=title, expand=False))

    def write_markdown(self, path: Path) -> None:
        if not self.enabled:
            return
        path.parent.mkdir(parents=True, exist_ok=True)
        with path.open("w", encoding="utf-8") as handle:
            for qid, events in self.events_by_qid.items():
                handle.write(f"## {qid}\n\n")
                for event in events:
                    title = f"### {event.get('type', '')} — {event.get('name', '')}\n"
                    handle.write(title)
                    handle.write("```json\n")
                    handle.write(json.dumps(event, ensure_ascii=False, indent=2))
                    handle.write("\n```\n\n")


@dataclass(slots=True)
class Question:
    """Validated question entry from the YAML manifest."""

    qid: str
    qtype: str
    prompt: str
    gold_docs: list[str]
    clarify: str | None = None
    note: str | None = None
    followups: list[str] = field(default_factory=list)
    answer: str | None = None


def parse_args(argv: Sequence[str] | None = None) -> argparse.Namespace:
    parser = argparse.ArgumentParser(
        description="Run the RAG verification harness against a corpus",
    )
    parser.set_defaults(trace=True)
    parser.add_argument("--verbose", action="store_true", help="Echo subprocesses")
    parser.add_argument(
        "--keep-index",
        action="store_true",
        help="Retain the built index directory after verification",
    )
    parser.add_argument(
        "--corpus",
        required=True,
        help="Directory containing source documents for the index",
    )
    parser.add_argument(
        "--workdir",
        default=".rag_tmp",
        help="Working directory for intermediate artifacts",
    )
    parser.add_argument(
        "--questions",
        required=True,
        help="Path to questions.yaml in meta+questions format",
    )
    parser.add_argument(
        "--builder",
        default="lc_build_index.py",
        help="Path to the index builder CLI script",
    )
    parser.add_argument(
        "--asker",
        default="lc_ask.py",
        help="Path to the QA CLI script",
    )
    parser.add_argument(
        "--multi",
        help="Optional multi-turn CLI script (defaults to multi_agent.py if present)",
    )
    parser.add_argument(
        "--index-key",
        default="verification",
        help="Storage key used when building and querying the FAISS index",
    )
    parser.add_argument(
        "--embed-model",
        default="BAAI/bge-small-en-v1.5",
        help="Embedding model name forwarded to the asker CLI",
    )
    parser.add_argument(
        "--topk",
        type=int,
        help="Optional retrieval depth to forward to the asker if supported",
    )
    parser.add_argument(
        "--timeout",
        type=float,
        default=120.0,
        help="Timeout (seconds) for builder/asker subprocesses",
    )
    parser.add_argument(
        "--require-answers",
        action="store_true",
        help="Fail if any question is missing a gold answer",
    )
    parser.add_argument(
        "--save-outputs",
        help="Directory to store per-question model outputs (defaults to workdir/outputs)",
    )
    parser.add_argument(
        "--jsonl-out",
        default="verification_results.jsonl",
        help="Path to write JSONL summary results",
    )
    parser.add_argument(
        "--no-fail-on-error",
        action="store_true",
        help="Always exit 0 even if graded questions fail",
    )
    parser.add_argument(
        "--strict-errors",
        action="store_true",
        help="Abort immediately when a subprocess exits with a non-zero status",
    )
    parser.add_argument(
        "--trace",
        dest="trace",
        action="store_true",
        help="Enable live TRACE rendering and transcripts (default)",
    )
    parser.add_argument(
        "--no-trace",
        dest="trace",
        action="store_false",
        help="Disable TRACE rendering and transcript capture",
    )
    parser.add_argument(
        "--include-context",
        action="store_true",
        help="Show retrieved text snippets in the live view",
    )
    parser.add_argument(
        "--transcript-out",
        help="Directory for NDJSON trace transcripts (default: <workdir>/transcripts)",
    )
    parser.add_argument(
        "--transcript-md",
        help="Optional Markdown transcript output path",
    )
    parser.add_argument(
        "--redact",
        default="true",
        help="Control redaction of secrets in transcripts (true/false)",
    )
    return parser.parse_args(list(argv) if argv is not None else sys.argv[1:])


def parse_bool(value: str, *, default: bool = True) -> bool:
    if value is None:
        return default
    normalized = value.strip().lower()
    if normalized in {"", "default"}:
        return default
    if normalized in {"1", "true", "yes", "on"}:
        return True
    if normalized in {"0", "false", "no", "off"}:
        return False
    return default


def strip_ansi(text: str) -> str:
    return ANSI_RE.sub("", text)


def norm_text(text: str) -> str:
    cleaned = re.sub(r"[\W_]+", " ", text.casefold())
    return re.sub(r"\s+", " ", cleaned).strip()


def f1_score(reference: str, candidate: str) -> float:
    ref_tokens = set(norm_text(reference).split())
    cand_tokens = set(norm_text(candidate).split())
    if not ref_tokens or not cand_tokens:
        return 0.0
    overlap = ref_tokens & cand_tokens
    if not overlap:
        return 0.0
    precision = len(overlap) / len(cand_tokens)
    recall = len(overlap) / len(ref_tokens)
    if precision + recall == 0:
        return 0.0
    return 2 * precision * recall / (precision + recall)


def exactish(reference: str, candidate: str) -> bool:
    ref_norm = norm_text(reference)
    cand_norm = norm_text(candidate)
    if not ref_norm or not cand_norm:
        return False
    if ref_norm == cand_norm:
        return True
    return ref_norm in cand_norm or cand_norm in ref_norm


def resolve_script(
    explicit: Optional[Path | str],
    default: str,
    repo_root: Optional[Path] = None,
) -> Path:
    """Resolve a CLI script path relative to common repository roots."""

    repo_root = (repo_root or Path(__file__).resolve().parent).resolve()
    search_roots = [
        repo_root,
        repo_root / "src",
        repo_root / "src" / "langchain",
        repo_root / "tools",
        repo_root / "scripts",
        repo_root / "src" / "cli",
    ]

    names: list[str] = []
    if explicit:
        explicit_path = Path(explicit)
        if explicit_path.is_file():
            return explicit_path.resolve()
        names.append(
            explicit_path.name if explicit_path.is_absolute() else str(explicit_path)
        )
    if default and default not in names:
        names.append(default)

    for name in names:
        candidate = Path(name)
        if candidate.is_file():
            return candidate.resolve()
        for root in search_roots:
            path = (root / name).resolve()
            if path.is_file():
                return path

    raise FileNotFoundError(
        f"Could not resolve script {default!r} under {search_roots}"
    )


def _load_yaml(path: Path) -> Iterable[dict]:
    with path.open("r", encoding="utf-8") as handle:
        data = yaml.safe_load(handle)
    if isinstance(data, dict):
        questions = data.get("questions")
        if not isinstance(questions, list):
            raise ValueError("questions.yaml must include a 'questions' list")
        return questions
    if isinstance(data, list):
        return data
    raise ValueError(
        "questions.yaml must be either a list or a mapping with 'questions'"
    )


def load_questions(path: Path, *, require_answers: bool) -> list[Question]:
    raw_entries = _load_yaml(path)
    questions: list[Question] = []
    for entry in raw_entries:
        if not isinstance(entry, dict):
            raise ValueError("Each question entry must be a mapping")
        missing = {"id", "type", "question"} - set(entry)
        if missing:
            raise ValueError(f"Question entry missing required keys: {sorted(missing)}")
        qid = str(entry["id"])
        qtype = str(entry["type"]).strip().lower()
        if qtype not in SUPPORTED_TYPES:
            raise ValueError(f"Unsupported question type '{qtype}' for id={qid}")
        prompt = str(entry["question"])
        gold_doc = entry.get("gold_doc")
        gold_docs = entry.get("gold_docs")
        if bool(gold_doc) == bool(gold_docs):
            raise ValueError(
                f"Question {qid} must include exactly one of 'gold_doc' or 'gold_docs'",
            )
        docs: list[str] = []
        if gold_doc:
            docs = [str(gold_doc)]
        else:
            if not isinstance(gold_docs, Iterable):
                raise ValueError(
                    f"Question {qid} gold_docs must be an iterable of strings"
                )
            docs = [str(item) for item in gold_docs if isinstance(item, str)]
            if not docs:
                raise ValueError(
                    f"Question {qid} gold_docs must contain at least one string"
                )
        clarify = entry.get("clarify")
        note = entry.get("note")
        followups_raw = entry.get("followups")
        followups: list[str] = []
        if followups_raw:
            if isinstance(followups_raw, Iterable):
                followups = [
                    str(item) for item in followups_raw if isinstance(item, str)
                ]
            else:
                raise ValueError(f"Question {qid} followups must be a list of strings")
        answer = entry.get("answer")
        if require_answers and not isinstance(answer, str):
            raise ValueError(f"Question {qid} is missing a gold answer")
        questions.append(
            Question(
                qid=qid,
                qtype=qtype,
                prompt=prompt,
                gold_docs=docs,
                clarify=str(clarify) if isinstance(clarify, str) else None,
                note=str(note) if isinstance(note, str) else None,
                followups=followups,
                answer=str(answer) if isinstance(answer, str) else None,
            )
        )
    return questions


def script_base_command(script: Path) -> list[str]:
    """Return the appropriate Python invocation for a script path."""

    script = Path(script)
    repo_root = Path(__file__).resolve().parent
    try:
        relative = script.relative_to(repo_root)
    except ValueError:
        return [sys.executable, str(script)]

    if relative.parts and relative.parts[0] == "src":
        module = ".".join(relative.with_suffix("").parts)
        return [sys.executable, "-m", module]

    return [sys.executable, str(script)]

def _advertised_flags(help_text: str) -> set[str]:
    return {match.group(1) for match in _FLAG_PATTERN.finditer(help_text)}

@lru_cache(maxsize=None)
def script_help_text(script: Path) -> str:
    try:
        proc = subprocess.run(
            [*script_base_command(script), "--help"],
            capture_output=True,
            text=True,
            timeout=10,
            check=False,
        )
    except Exception:
        return ""
    return (proc.stdout or "") + (proc.stderr or "")


def determine_flag(script: Path, candidates: Sequence[str]) -> str | None:
    help_text = script_help_text(script)
    advertised = _advertised_flags(help_text)
    try:
        source = script.read_text(encoding="utf-8")
    except (OSError, UnicodeDecodeError):
        return None
    for flag in candidates:
        if flag and flag in source:
          return flag
    return None


def _script_supports_flag(
    script: Path, flag_candidates: Sequence[str]
) -> Optional[str]:
    """Return the first flag advertised by the script's help output."""

    help_text = script_help_text(script)
    advertised = _advertised_flags(help_text)
    for flag in flag_candidates:
        if flag and flag in advertised:
            return flag
    return None


def build_question_command(
    script: Path, prompt: str, base_args: List[str]
) -> List[str]:
    """
    Build argv for CLIs that may or may not support a --question flag.
    If the script advertises a question flag, use it; otherwise pass the prompt positionally.
    """


    argv: List[str] = [*script_base_command(script), *base_args]
    flag = _script_supports_flag(script, ["--question", "-q"])

    if flag:
        argv.extend([flag, prompt])
    else:
        argv.append(prompt)
    return argv


def build_builder_command(
    *,
    builder: Path,
    index_key: str,
    pdf_dir: Path,
    chunks_dir: Path,
    index_dir: Path,
) -> list[str]:
    """Construct the lc_build_index command for the verification run."""

    return [
<<<<<<< HEAD
        sys.executable,
        str(builder),
=======
        *script_base_command(builder),
>>>>>>> 73769f26
        index_key,
        "--input-dir",
        str(pdf_dir),
        "--chunks-dir",
        str(chunks_dir),
        "--index-dir",
        str(index_dir),
    ]


def write_log(
    path: Path, stdout: str, stderr: str, *, command: Sequence[str] | None = None
) -> None:
    path.parent.mkdir(parents=True, exist_ok=True)
    with path.open("w", encoding="utf-8") as handle:
        if command:
            handle.write("$ " + " ".join(shlex.quote(p) for p in command) + "\n\n")
        if stdout:
            handle.write("[stdout]\n")
            handle.write(stdout)
            if not stdout.endswith("\n"):
                handle.write("\n")
            handle.write("\n")
        if stderr:
            handle.write("[stderr]\n")
            handle.write(stderr)
            if not stderr.endswith("\n"):
                handle.write("\n")


def run_traceable_subprocess(
    command: Sequence[str],
    *,
    env: dict[str, str] | None,
    timeout: float,
    recorder: TraceRecorder | None,
    default_qid: str | None,
    verbose: bool,
    console: Console | None,
) -> tuple[int, str, str]:
    proc = subprocess.Popen(
        command,
        stdout=subprocess.PIPE,
        stderr=subprocess.PIPE,
        text=True,
        env=env,
        bufsize=1,
    )
    stdout_lines: list[str] = []
    stderr_lines: list[str] = []

    def _read_stdout() -> None:
        if proc.stdout is None:
            return
        for line in proc.stdout:
            stdout_lines.append(line)
            if verbose and console:
                console.print(line.rstrip("\n"))

    def _read_stderr() -> None:
        if proc.stderr is None:
            return
        for raw in proc.stderr:
            stripped = raw.rstrip("\n")
            if stripped.startswith(TRACE_PREFIX):
                payload = stripped[len(TRACE_PREFIX) :].strip()
                try:
                    event = json.loads(payload)
                except json.JSONDecodeError:
                    stderr_lines.append(raw)
                    if verbose and console:
                        console.print(stripped, style="dim")
                    continue
                if recorder:
                    recorder.handle_event(event, default_qid=default_qid)
            else:
                stderr_lines.append(raw)
                if verbose and console:
                    console.print(stripped, style="dim")

    stdout_thread = threading.Thread(target=_read_stdout, daemon=True)
    stderr_thread = threading.Thread(target=_read_stderr, daemon=True)
    stdout_thread.start()
    stderr_thread.start()

    try:
        proc.wait(timeout=timeout)
    except subprocess.TimeoutExpired as exc:
        proc.kill()
        stdout_thread.join()
        stderr_thread.join()
        raise subprocess.TimeoutExpired(
            command, timeout, output="".join(stdout_lines), stderr="".join(stderr_lines)
        ) from exc

    stdout_thread.join()
    stderr_thread.join()

    stdout_text = "".join(stdout_lines)
    stderr_text = "".join(stderr_lines)
    return proc.returncode, stdout_text, stderr_text


def run_builder(
    *,
    builder: Path,
    pdf_dir: Path,
    chunks_dir: Path,
    index_dir: Path,
    index_key: str,
    logs_dir: Path,
    timeout: float,
    verbose: bool,
    trace: bool,
    recorder: TraceRecorder | None,
    console: Console | None,
) -> None:
    if index_dir.exists():
        shutil.rmtree(index_dir)
    index_dir.mkdir(parents=True, exist_ok=True)
    if chunks_dir.exists():
        shutil.rmtree(chunks_dir)
    chunks_dir.mkdir(parents=True, exist_ok=True)
    command = build_builder_command(
        builder=builder,
        index_key=index_key,
        pdf_dir=pdf_dir,
        chunks_dir=chunks_dir,
        index_dir=index_dir,
    )
    if verbose:
        print("$", " ".join(shlex.quote(part) for part in command))
    log_path = logs_dir / "build_index.log"
    env = os.environ.copy()
    if trace:
        env["RAG_TRACE"] = "1"
    try:
        returncode, stdout_raw, stderr_raw = run_traceable_subprocess(
            command,
            env=env,
            timeout=timeout,
            recorder=recorder if trace else None,
            default_qid=None,
            verbose=verbose,
            console=console,
        )
    except subprocess.TimeoutExpired as exc:
        stdout = strip_ansi(getattr(exc, "output", "") or "")
        stderr = strip_ansi(getattr(exc, "stderr", "") or "")
        write_log(log_path, stdout, stderr, command=command)
        raise RuntimeError(
            f"Builder timed out after {timeout} seconds. See {log_path}",
        ) from exc
    stdout = strip_ansi(stdout_raw)
    stderr = strip_ansi(stderr_raw)
    write_log(log_path, stdout, stderr, command=command)
    if returncode != 0:
        raise RuntimeError(
            f"Builder exited with status {returncode}. See {log_path}",
        )


def extract_model_answer(stdout: str) -> str:
    text = stdout.strip()
    if not text:
        return ""
    try:
        data = json.loads(text)
    except json.JSONDecodeError:
        return text
    if isinstance(data, dict):
        for key in ("answer", "result", "output"):
            value = data.get(key)
            if isinstance(value, str):
                return value
    return text


def build_question_invocation(
    *,
    question: Question,
    index_dir: Path,
    chunks_dir: Path,
    asker: Path,
    multi: Path | None,
    topk: int | None,
    index_key: str,
    embed_model: str,
) -> tuple[list[str], str]:
    use_multi = bool(
        multi
        and (question.qtype == "multiturn" or question.clarify or question.followups)
    )
    script = multi if use_multi else asker
    if script is None:
        raise RuntimeError("No asker script available")
    route = "multi" if use_multi else "asker"
    def _append_flag(script_path: Path, args: list[str], candidates: list[str], value: str) -> None:
        flag = determine_flag(script_path, candidates)
        if not flag:
            # Typer-based CLIs such as multi_agent.py require running via ``-m`` to
            # expose subcommand help. When invoked as a script from the harness the
            # ``--help`` probe used by ``determine_flag`` fails, so fall back to the
            # primary candidate.
            flag = candidates[0]
        args.extend([flag, value])

    if not use_multi:
        base_args: List[str] = []
<<<<<<< HEAD
        key_flag = determine_flag(asker, ["--key"]) or "--key"
        if key_flag:
            base_args.extend([key_flag, index_key])
        index_flag = determine_flag(asker, ["--index-dir", "--index"]) or "--index-dir"
        if index_flag:
            base_args.extend([index_flag, str(index_dir)])
        chunks_flag = determine_flag(asker, ["--chunks-dir"]) or "--chunks-dir"
        if chunks_flag:
            base_args.extend([chunks_flag, str(chunks_dir)])
        embed_flag = determine_flag(asker, ["--embed-model"]) or "--embed-model"
        if embed_flag:
            base_args.extend([embed_flag, embed_model])
=======
        _append_flag(asker, base_args, ["--key"], index_key)
        _append_flag(asker, base_args, ["--index-dir", "--index"], str(index_dir))
        _append_flag(asker, base_args, ["--chunks-dir"], str(chunks_dir))
        _append_flag(asker, base_args, ["--embed-model"], embed_model)

>>>>>>> 73769f26
        command = build_question_command(asker, question.prompt, base_args)
        docs_flag = determine_flag(asker, ["--docs", "--doc", "--gold"])
        if docs_flag:
            command.extend([docs_flag, ",".join(question.gold_docs)])
        if topk is not None:
            topk_flag = determine_flag(asker, ["--topk", "--k", "--limit"])
            if topk_flag:
                command.extend([topk_flag, str(topk)])
    else:
        base_args: list[str] = []
<<<<<<< HEAD
        key_flag = determine_flag(multi, ["--key", "-k"]) or "--key"
        if key_flag:
            base_args.extend([key_flag, index_key])
        index_flag = determine_flag(multi, ["--index-dir", "--index"]) or "--index-dir"
        if index_flag:
            base_args.extend([index_flag, str(index_dir)])
=======
        _append_flag(multi, base_args, ["--key", "-k"], index_key)
        _append_flag(multi, base_args, ["--index-dir", "--index"], str(index_dir))

>>>>>>> 73769f26
        command = build_question_command(script, question.prompt, base_args)
        if question.clarify:
            clarify_flag = determine_flag(
                multi, ["--clarify", "--followup", "--context"]
            )
            if clarify_flag:
                command.extend([clarify_flag, question.clarify])
        if question.followups:
            follow_flag = determine_flag(
                multi, ["--followups", "--followup", "--steps"]
            )
            if follow_flag:
                command.extend([follow_flag, json.dumps(question.followups)])
    return command, route


def run_question(
    *,
    question: Question,
    index_dir: Path,
    chunks_dir: Path,
    asker: Path,
    multi: Path | None,
    topk: int | None,
    index_key: str,
    embed_model: str,
    timeout: float,
    outputs_dir: Path,
    logs_dir: Path,
    strict: bool,
    verbose: bool,
    trace: bool,
    recorder: TraceRecorder | None,
    console: Console | None,
) -> tuple[str, str, int]:
    command, route = build_question_invocation(
        question=question,
        index_dir=index_dir,
        chunks_dir=chunks_dir,
        asker=asker,
        multi=multi,
        topk=topk,
        index_key=index_key,
        embed_model=embed_model,
    )
    if verbose:
        print("$", " ".join(shlex.quote(part) for part in command))
    env = os.environ.copy()
    if trace:
        env["RAG_TRACE"] = "1"
        env["TRACE_QID"] = question.qid
    try:
        returncode, stdout_raw, stderr_raw = run_traceable_subprocess(
            command,
            env=env,
            timeout=timeout,
            recorder=recorder if trace else None,
            default_qid=question.qid,
            verbose=verbose,
            console=console,
        )
    except subprocess.TimeoutExpired as exc:
        stdout = strip_ansi(getattr(exc, "output", "") or "")
        stderr = strip_ansi(getattr(exc, "stderr", "") or "")
        returncode = -1
    else:
        stdout = strip_ansi(stdout_raw)
        stderr = strip_ansi(stderr_raw)
    output_path = outputs_dir / f"{question.qid}.txt"
    output_path.parent.mkdir(parents=True, exist_ok=True)
    output_path.write_text(stdout, encoding="utf-8")
    err_path = logs_dir / f"{question.qid}.err"
    write_log(err_path, "", stderr, command=command)
    if strict and returncode != 0:
        raise RuntimeError(
            f"Command for question {question.qid} failed (exit={returncode}). See {err_path}",
        )
    return stdout, route, returncode


def score_answer(
    gold: str | None, model_answer: str
) -> tuple[bool | None, float | None]:
    if gold is None:
        return None, None
    if not model_answer.strip():
        return False, 0.0
    if exactish(gold, model_answer):
        return True, 1.0
    score = f1_score(gold, model_answer)
    return (score >= 0.6, score)


def summary_counts(records: list[dict]) -> dict[str, int]:
    total = len(records)
    graded = sum(1 for rec in records if rec.get("pass") is not None)
    passed = sum(1 for rec in records if rec.get("pass") is True)
    failed = sum(1 for rec in records if rec.get("pass") is False)
    skipped = total - graded
    return {
        "total": total,
        "graded": graded,
        "passed": passed,
        "failed": failed,
        "skipped": skipped,
    }


def print_summary(counts: dict[str, int]) -> None:
    print("\nSummary")
    print("=======")
    print(f"Total questions:        {counts['total']}")
    print(f"Graded (with answers): {counts['graded']}")
    print(f"Passed:                 {counts['passed']}")
    print(f"Failed:                 {counts['failed']}")
    print(f"Skipped (no answer):    {counts['skipped']}")


def ensure_outputs_dir(workdir: Path, save_outputs: str | None) -> Path:
    if save_outputs:
        path = Path(save_outputs)
    else:
        path = workdir / "outputs"
    path.mkdir(parents=True, exist_ok=True)
    return path


def main(argv: Sequence[str] | None = None) -> int:
    args = parse_args(argv)
    corpus_dir = Path(args.corpus).resolve()
    questions_path = Path(args.questions).resolve()
    workdir = Path(args.workdir).resolve()
    workdir.mkdir(parents=True, exist_ok=True)
    index_dir = workdir / "index_dir"
    chunks_dir = workdir / "chunks"
    pdf_dir = workdir / "pdf_corpus"
    logs_dir = workdir / "logs"
    logs_dir.mkdir(parents=True, exist_ok=True)
    outputs_dir = ensure_outputs_dir(workdir, args.save_outputs)
    console = Console(highlight=False)
    redact = parse_bool(args.redact, default=True)
    trace_dir = (
        Path(args.transcript_out) if args.transcript_out else workdir / "transcripts"
    )
    recorder = TraceRecorder(
        enabled=args.trace,
        directory=trace_dir,
        console=console if args.trace else None,
        redact=redact,
        include_context=args.include_context,
    )

    should_fail = False
    repo_root = Path(__file__).resolve().parent
    try:
        try:
            builder_path = resolve_script(
                args.builder, "lc_build_index.py", repo_root=repo_root
            )
            asker_path = resolve_script(args.asker, "lc_ask.py", repo_root=repo_root)
        except FileNotFoundError as exc:
            raise SystemExit(str(exc)) from exc

        try:
            multi_path = resolve_script(
                args.multi, "multi_agent.py", repo_root=repo_root
            )
        except FileNotFoundError:
            multi_path = None

        try:
            questions = load_questions(
                questions_path, require_answers=args.require_answers
            )
        except Exception as exc:  # noqa: BLE001
            raise SystemExit(f"Failed to load questions: {exc}") from exc

        try:
            if pdf_dir.exists():
                shutil.rmtree(pdf_dir)
            prepare_pdf_corpus(corpus_dir, pdf_dir)
        except FileNotFoundError as exc:
            raise SystemExit(str(exc)) from exc

        try:
            run_builder(
                builder=builder_path,
                pdf_dir=pdf_dir,
                chunks_dir=chunks_dir,
                index_dir=index_dir,
                index_key=args.index_key,
                logs_dir=logs_dir,
                timeout=args.timeout,
                verbose=args.verbose,
                trace=args.trace,
                recorder=recorder if args.trace else None,
                console=console,
            )
        except RuntimeError as exc:
            raise SystemExit(str(exc)) from exc

        results: list[dict] = []
        for question in questions:
            if args.trace:
                recorder.start_question(question)
            try:
                stdout, route, returncode = run_question(
                    question=question,
                    index_dir=index_dir,
                    chunks_dir=chunks_dir,
                    asker=asker_path,
                    multi=multi_path,
                    topk=args.topk,
                    index_key=args.index_key,
                    embed_model=args.embed_model,
                    timeout=args.timeout,
                    outputs_dir=outputs_dir,
                    logs_dir=logs_dir,
                    strict=args.strict_errors,
                    verbose=args.verbose,
                    trace=args.trace,
                    recorder=recorder if args.trace else None,
                    console=console,
                )
            except RuntimeError as exc:
                print(str(exc), file=sys.stderr)
                if args.strict_errors:
                    raise SystemExit(1) from exc
                stdout = ""
                route = "asker"
                returncode = 1
            model_answer = extract_model_answer(stdout)
            passed, score = score_answer(question.answer, model_answer)
            record: dict[str, object] = {
                "qid": question.qid,
                "type": question.qtype,
                "question": question.prompt,
                "gold_answer": question.answer,
                "model_answer": model_answer,
                "pass": passed,
                "score": score,
                "route": route,
            }
            if question.answer is None:
                record["note"] = "no gold answer"
            elif returncode != 0:
                record["note"] = f"command exit code {returncode}"
            results.append(record)

        jsonl_path = Path(args.jsonl_out)
        jsonl_path.parent.mkdir(parents=True, exist_ok=True)
        with jsonl_path.open("w", encoding="utf-8") as handle:
            for rec in results:
                handle.write(json.dumps(rec, ensure_ascii=False) + "\n")

        counts = summary_counts(results)
        print_summary(counts)
        if args.transcript_md:
            recorder.write_markdown(Path(args.transcript_md))
        should_fail = counts["failed"] > 0 and not args.no_fail_on_error
    finally:
        recorder.close()
    if not args.keep_index:
        pass  # index retention currently default behaviour
    return 1 if should_fail else 0


if __name__ == "__main__":
    sys.exit(main())<|MERGE_RESOLUTION|>--- conflicted
+++ resolved
@@ -651,7 +651,7 @@
         argv.append(prompt)
     return argv
 
-
+  
 def build_builder_command(
     *,
     builder: Path,
@@ -663,12 +663,29 @@
     """Construct the lc_build_index command for the verification run."""
 
     return [
-<<<<<<< HEAD
-        sys.executable,
-        str(builder),
-=======
         *script_base_command(builder),
->>>>>>> 73769f26
+        index_key,
+        "--input-dir",
+        str(pdf_dir),
+        "--chunks-dir",
+        str(chunks_dir),
+        "--index-dir",
+        str(index_dir),
+    ]
+  
+
+def build_builder_command(
+    *,
+    builder: Path,
+    index_key: str,
+    pdf_dir: Path,
+    chunks_dir: Path,
+    index_dir: Path,
+) -> list[str]:
+    """Construct the lc_build_index command for the verification run."""
+
+    return [
+        *script_base_command(builder),
         index_key,
         "--input-dir",
         str(pdf_dir),
@@ -878,26 +895,12 @@
 
     if not use_multi:
         base_args: List[str] = []
-<<<<<<< HEAD
-        key_flag = determine_flag(asker, ["--key"]) or "--key"
-        if key_flag:
-            base_args.extend([key_flag, index_key])
-        index_flag = determine_flag(asker, ["--index-dir", "--index"]) or "--index-dir"
-        if index_flag:
-            base_args.extend([index_flag, str(index_dir)])
-        chunks_flag = determine_flag(asker, ["--chunks-dir"]) or "--chunks-dir"
-        if chunks_flag:
-            base_args.extend([chunks_flag, str(chunks_dir)])
-        embed_flag = determine_flag(asker, ["--embed-model"]) or "--embed-model"
-        if embed_flag:
-            base_args.extend([embed_flag, embed_model])
-=======
+
         _append_flag(asker, base_args, ["--key"], index_key)
         _append_flag(asker, base_args, ["--index-dir", "--index"], str(index_dir))
         _append_flag(asker, base_args, ["--chunks-dir"], str(chunks_dir))
         _append_flag(asker, base_args, ["--embed-model"], embed_model)
 
->>>>>>> 73769f26
         command = build_question_command(asker, question.prompt, base_args)
         docs_flag = determine_flag(asker, ["--docs", "--doc", "--gold"])
         if docs_flag:
@@ -908,18 +911,10 @@
                 command.extend([topk_flag, str(topk)])
     else:
         base_args: list[str] = []
-<<<<<<< HEAD
-        key_flag = determine_flag(multi, ["--key", "-k"]) or "--key"
-        if key_flag:
-            base_args.extend([key_flag, index_key])
-        index_flag = determine_flag(multi, ["--index-dir", "--index"]) or "--index-dir"
-        if index_flag:
-            base_args.extend([index_flag, str(index_dir)])
-=======
+
         _append_flag(multi, base_args, ["--key", "-k"], index_key)
         _append_flag(multi, base_args, ["--index-dir", "--index"], str(index_dir))
 
->>>>>>> 73769f26
         command = build_question_command(script, question.prompt, base_args)
         if question.clarify:
             clarify_flag = determine_flag(
